--- conflicted
+++ resolved
@@ -32,15 +32,9 @@
     "@elastic/elasticsearch": "7.13.0",
     "@types/aws-lambda": "^8.10.83",
     "aws-elasticsearch-connector": "^8.2.0",
-<<<<<<< HEAD
     "aws-sdk": "^2.610.0",
-    "aws-xray-sdk": "^3.2.0",
+    "aws-xray-sdk": "^3.3.3",
     "fhir-works-on-aws-interface": "link:../fhir-works-on-aws-interface",
-=======
-    "aws-sdk": "^2.1000.0",
-    "aws-xray-sdk": "^3.3.3",
-    "fhir-works-on-aws-interface": "^11.2.0",
->>>>>>> a6f8a52d
     "flat": "^5.0.2",
     "lodash": "^4.17.20",
     "mime-types": "^2.1.26",
