/*
 *  Copyright Amazon.com, Inc. or its affiliates. All Rights Reserved.
 *  SPDX-License-Identifier: Apache-2.0
 */

/* eslint-disable no-underscore-dangle */

import { Client } from '@elastic/elasticsearch';
// @ts-ignore
import { AmazonConnection, AmazonTransport } from 'aws-elasticsearch-connector';
import AWS from '../AWS';
import ESBulkCommand, { OperationType } from './ESBulkCommand';
import { DOCUMENT_STATUS_FIELD } from '../dataServices/dynamoDbUtil';
import DOCUMENT_STATUS from '../dataServices/documentStatus';
import getComponentLogger from '../loggerBuilder';

const logger = getComponentLogger();

const { IS_OFFLINE, ELASTICSEARCH_DOMAIN_ENDPOINT } = process.env;

const ALIAS_SUFFIX = '-alias';

export default class DdbToEsHelper {
    public ElasticSearch: Client;

    constructor() {
        let ES_DOMAIN_ENDPOINT = ELASTICSEARCH_DOMAIN_ENDPOINT || 'https://fake-es-endpoint.com';
        if (IS_OFFLINE === 'true') {
            const { ACCESS_KEY, SECRET_KEY, AWS_REGION, OFFLINE_ELASTICSEARCH_DOMAIN_ENDPOINT } = process.env;

            AWS.config.update({
                region: AWS_REGION || 'us-west-2',
                accessKeyId: ACCESS_KEY,
                secretAccessKey: SECRET_KEY,
            });
            ES_DOMAIN_ENDPOINT = OFFLINE_ELASTICSEARCH_DOMAIN_ENDPOINT || 'https://fake-es-endpoint.com';
        }

        this.ElasticSearch = new Client({
            node: ES_DOMAIN_ENDPOINT,
            Connection: AmazonConnection,
            Transport: AmazonTransport,
        });
    }

<<<<<<< HEAD
    // eslint-disable-next-line class-methods-use-this
    createPropertyIndexes(includeTenantId: boolean) {
        const properties = {
            id: {
                type: 'keyword',
                index: true,
            },
            resourceType: {
                type: 'keyword',
                index: true,
            },
            _references: {
                type: 'keyword',
                index: true,
            },
            documentStatus: {
                type: 'keyword',
                index: true,
            },
        };
        if (includeTenantId) {
            return {
                ...properties,
                tenantId: {
                    type: 'keyword',
                    index: true,
                },
            };
        }
        return properties;
    }

    async createIndexAndAliasIfNotExist(indexName: string, includeTenantId: boolean) {
        logger.debug('entering create index function');
        try {
            const indexExistResponse = await this.ElasticSearch.indices.exists({ index: indexName });
            logger.debug(indexExistResponse);
            if (!indexExistResponse.body) {
                // Create Index
                const params = {
                    index: indexName,
                    body: {
                        mappings: {
                            properties: this.createPropertyIndexes(includeTenantId),
=======
    async createIndexAndAliasIfNotExist(resourceTypes: Set<string>) {
        if (resourceTypes.size === 0) {
            return;
        }

        const listOfAliases = Array.from(resourceTypes).map((resourceType: string) => {
            return this.generateAlias(resourceType);
        });
        const { body: allFound } = await this.ElasticSearch.indices.existsAlias({
            name: listOfAliases,
            expand_wildcards: 'all',
        });
        if (allFound) {
            // All needed aliases exist
            return;
        }

        logger.debug('There are missing aliases');

        const indicesToCreate: Set<string> = new Set(resourceTypes);
        const aliasesToCreate: Set<string> = new Set(listOfAliases);

        const { body: indices } = await this.ElasticSearch.indices.getAlias();
        // for each index and alias found remove from set
        Object.entries(indices).forEach(([indexName, indexBody]) => {
            indicesToCreate.delete(indexName);
            Object.keys((indexBody as any).aliases).forEach((alias: string) => {
                aliasesToCreate.delete(alias);
            });
        });
        try {
            const promises: any[] = [];
            Array.from(indicesToCreate).forEach((index: string) => {
                const alias = this.generateAlias(index);
                // Only create index when we also need to create an alias
                if (aliasesToCreate.has(alias)) {
                    aliasesToCreate.delete(alias);
                    logger.info(`create index ${index} & alias ${alias}`);
                    const params = {
                        index,
                        body: {
                            mappings: {
                                properties: {
                                    id: {
                                        type: 'keyword',
                                        index: true,
                                    },
                                    resourceType: {
                                        type: 'keyword',
                                        index: true,
                                    },
                                    _references: {
                                        type: 'keyword',
                                        index: true,
                                    },
                                    documentStatus: {
                                        type: 'keyword',
                                        index: true,
                                    },
                                },
                            },
                            aliases: { [alias]: {} },
>>>>>>> 7eee06e5
                        },
                    };
                    promises.push(this.ElasticSearch.indices.create(params));
                }
            });

            Array.from(aliasesToCreate).forEach((alias: string) => {
                // Create Alias; this block is creating aliases for existing indices
                logger.info(`create alias ${alias}`);
                promises.push(
                    this.ElasticSearch.indices.putAlias({
                        index: this.getResourceType(alias),
                        name: alias,
                    }),
                );
            });

            await Promise.all(promises);
        } catch (error) {
            logger.error(`Failed to create indices and aliases. Resource types: ${resourceTypes} were examined`);
            throw error;
        }
    }

    // eslint-disable-next-line class-methods-use-this
    private generateFullId(id: string, vid: number) {
        return `${id}_${vid}`;
    }

    // eslint-disable-next-line class-methods-use-this
    private generateAlias(resourceType: string) {
        return `${resourceType.toLowerCase()}${ALIAS_SUFFIX}`;
    }

    // eslint-disable-next-line class-methods-use-this
    private getResourceType(alias: string) {
        return alias.substring(0, alias.length - ALIAS_SUFFIX.length);
    }

    // Getting promise params for actual deletion of the record from ES
    createBulkESDelete(ddbResourceImage: any): ESBulkCommand {
        const { id, vid } = ddbResourceImage;
        const compositeId = this.generateFullId(id, vid);
        return {
            bulkCommand: [
                {
                    delete: { _index: this.generateAlias(ddbResourceImage.resourceType), _id: compositeId },
                },
            ],
            id: compositeId,
            type: 'delete',
        };
    }

    // Getting promise params for inserting a new record or editing a record
    createBulkESUpsert(newImage: any): ESBulkCommand | null {
        // We only perform operations on records with documentStatus === AVAILABLE || DELETED
        if (
            newImage[DOCUMENT_STATUS_FIELD] !== DOCUMENT_STATUS.AVAILABLE &&
            newImage[DOCUMENT_STATUS_FIELD] !== DOCUMENT_STATUS.DELETED
        ) {
            return null;
        }

        let type: OperationType = 'upsert-DELETED';
        if (newImage[DOCUMENT_STATUS_FIELD] === DOCUMENT_STATUS.AVAILABLE) {
            type = 'upsert-AVAILABLE';
        }
        const { id, vid } = newImage;
        const compositeId = this.generateFullId(id, vid);
        return {
            id: compositeId,
            bulkCommand: [
                { update: { _index: this.generateAlias(newImage.resourceType), _id: compositeId } },
                { doc: newImage, doc_as_upsert: true },
            ],
            type,
        };
    }

    async executeEsCmds(cmds: ESBulkCommand[]) {
        const bulkCmds: any[] = cmds.flatMap((cmd: ESBulkCommand) => {
            return cmd.bulkCommand;
        });

        if (bulkCmds.length === 0) {
            return;
        }
        const listOfIds = cmds.map(cmd => {
            return cmd.id;
        });
        logger.info(`Starting bulk sync operation on ids: `, listOfIds);
        try {
            const { body: bulkResponse } = await this.ElasticSearch.bulk({
                refresh: 'wait_for',
                body: bulkCmds,
            });

            if (bulkResponse.errors) {
                const erroredDocuments: any[] = [];
                // The presence of the `error` key indicates that the operation
                // that we did for the document has failed.
                bulkResponse.items.forEach((action: any) => {
                    const operation = Object.keys(action)[0];
                    if (action[operation].error) {
                        erroredDocuments.push({
                            status: action[operation].status,
                            error: action[operation].error,
                            index: action[operation]._index,
                            id: action[operation]._id,
                            esOperation: operation,
                        });
                    }
                });
                throw new Error(JSON.stringify(erroredDocuments));
            }
        } catch (error) {
            logger.error(`Bulk sync operation failed on ids: `, listOfIds);
            throw error;
        }
    }
}<|MERGE_RESOLUTION|>--- conflicted
+++ resolved
@@ -43,7 +43,6 @@
         });
     }
 
-<<<<<<< HEAD
     // eslint-disable-next-line class-methods-use-this
     createPropertyIndexes(includeTenantId: boolean) {
         const properties = {
@@ -76,20 +75,7 @@
         return properties;
     }
 
-    async createIndexAndAliasIfNotExist(indexName: string, includeTenantId: boolean) {
-        logger.debug('entering create index function');
-        try {
-            const indexExistResponse = await this.ElasticSearch.indices.exists({ index: indexName });
-            logger.debug(indexExistResponse);
-            if (!indexExistResponse.body) {
-                // Create Index
-                const params = {
-                    index: indexName,
-                    body: {
-                        mappings: {
-                            properties: this.createPropertyIndexes(includeTenantId),
-=======
-    async createIndexAndAliasIfNotExist(resourceTypes: Set<string>) {
+    async createIndexAndAliasIfNotExist(resourceTypes: Set<string>, includeTenantId: boolean) {
         if (resourceTypes.size === 0) {
             return;
         }
@@ -131,27 +117,9 @@
                         index,
                         body: {
                             mappings: {
-                                properties: {
-                                    id: {
-                                        type: 'keyword',
-                                        index: true,
-                                    },
-                                    resourceType: {
-                                        type: 'keyword',
-                                        index: true,
-                                    },
-                                    _references: {
-                                        type: 'keyword',
-                                        index: true,
-                                    },
-                                    documentStatus: {
-                                        type: 'keyword',
-                                        index: true,
-                                    },
-                                },
+                                properties: this.createPropertyIndexes(includeTenantId),
                             },
                             aliases: { [alias]: {} },
->>>>>>> 7eee06e5
                         },
                     };
                     promises.push(this.ElasticSearch.indices.create(params));
