--- conflicted
+++ resolved
@@ -20,98 +20,6 @@
         esMock.clearAll();
     });
 
-<<<<<<< HEAD
-    function createPropertyIndexes(includeTenantId: boolean) {
-        const properties = {
-            _references: { index: true, type: 'keyword' },
-            documentStatus: { index: true, type: 'keyword' },
-            id: { index: true, type: 'keyword' },
-            resourceType: { index: true, type: 'keyword' },
-        };
-        if (includeTenantId) {
-            return {
-                ...properties,
-                tenantId: { index: true, type: 'keyword' },
-            };
-        }
-        return properties;
-    }
-    async function runCreateIndexAndAliasForNewIndexTest(includeTenantId: boolean) {
-        // BUILD
-        // esMock throws 404 for unmocked method, so there's no need to mock HEAD /patient here
-        const mockAddIndex = jest.fn(() => {
-            return { statusCode: 200 };
-        });
-        esMock.add(
-            {
-                method: 'PUT',
-                // path: '/patient/_alias/patient-alias',
-                path: '/patient',
-            },
-            mockAddIndex,
-        );
-        // TEST
-        await ddbToEsHelper.createIndexAndAliasIfNotExist('patient', includeTenantId);
-        // VALIDATE
-        expect(mockAddIndex).toHaveBeenCalledWith(
-            expect.objectContaining({
-                body: {
-                    aliases: { 'patient-alias': {} },
-                    mappings: {
-                        properties: createPropertyIndexes(includeTenantId),
-                    },
-                },
-                method: 'PUT',
-                path: '/patient',
-                querystring: {},
-            }),
-        );
-    }
-    async function runCreateAliasForExistingIndex(includeTenantId: boolean) {
-        // BUILD
-        // esMock throws 404 for unmocked method, so there's no need to mock HEAD /patient/_alias/patient-alias here
-        esMock.add({ method: 'HEAD', path: '/patient' }, () => {
-            return {
-                headers: {
-                    date: 'Mon, 07 Jun 2021 17:47:31 GMT',
-                    connection: 'keep-alive',
-                    'access-control-allow-origin': '*',
-                },
-            };
-        });
-        const mockAddAlias = jest.fn(() => {
-            return { status: 'ok' };
-        });
-        esMock.add(
-            {
-                method: 'PUT',
-                path: '/patient/_alias/patient-alias',
-            },
-            mockAddAlias,
-        );
-        // TEST
-        await ddbToEsHelper.createIndexAndAliasIfNotExist('patient', includeTenantId);
-        // VALIDATE
-        expect(mockAddAlias).toHaveBeenCalledWith(expect.objectContaining({ path: '/patient/_alias/patient-alias' }));
-    }
-    describe('createIndexIfNotExist', () => {
-        test('Create index and alias for new index', async () => {
-            await runCreateIndexAndAliasForNewIndexTest(false);
-        });
-
-        test('Create alias for existing index', async () => {
-            await runCreateAliasForExistingIndex(false);
-        });
-    });
-
-    describe('Multitenancy: createIndexIfNotExist', () => {
-        test('Create index and alias for new index', async () => {
-            await runCreateIndexAndAliasForNewIndexTest(true);
-        });
-
-        test('Create alias for existing index', async () => {
-            await runCreateAliasForExistingIndex(true);
-=======
     describe('createIndexAndAliasIfNotExist', () => {
         const getAliasesBody = {
             documentreference: {
@@ -144,7 +52,7 @@
         };
         test('empty set passed in', async () => {
             // TEST
-            await expect(ddbToEsHelper.createIndexAndAliasIfNotExist(new Set())).resolves.not.toThrow();
+            await expect(ddbToEsHelper.createIndexAndAliasIfNotExist(new Set(), false)).resolves.not.toThrow();
         });
         test('Alias already created', async () => {
             // BUILD
@@ -161,7 +69,7 @@
                 mockExists,
             );
             // TEST
-            await ddbToEsHelper.createIndexAndAliasIfNotExist(new Set(['patient']));
+            await ddbToEsHelper.createIndexAndAliasIfNotExist(new Set(['patient']), false);
             // VALIDATE
             expect(mockExists).toHaveBeenCalledWith(
                 expect.objectContaining({
@@ -190,7 +98,7 @@
                 mockAddIndex,
             );
             // TEST
-            await ddbToEsHelper.createIndexAndAliasIfNotExist(new Set(['organization']));
+            await ddbToEsHelper.createIndexAndAliasIfNotExist(new Set(['organization']), false);
             // VALIDATE
             expect(mockAddIndex).toHaveBeenCalledWith(
                 expect.objectContaining({
@@ -230,7 +138,7 @@
                 mockAddAlias,
             );
             // TEST
-            await ddbToEsHelper.createIndexAndAliasIfNotExist(new Set(['documentreference']));
+            await ddbToEsHelper.createIndexAndAliasIfNotExist(new Set(['documentreference']), false);
             // VALIDATE
             expect(mockAddAlias).toHaveBeenCalledWith(
                 expect.objectContaining({ path: '/documentreference/_alias/documentreference-alias' }),
@@ -510,7 +418,6 @@
                     querystring: { refresh: 'wait_for' },
                 }),
             );
->>>>>>> 7eee06e5
         });
     });
 });