--- conflicted
+++ resolved
@@ -28,6 +28,7 @@
     try {
         const idToCommand: Record<string, ESBulkCommand> = {};
         const resourceTypesToCreate: Set<string> = new Set();
+        let includeTenantId: boolean = false;
         for (let i = 0; i < event.Records.length; i += 1) {
             const record = event.Records[i];
             logger.debug('EventName: ', record.eventName);
@@ -44,24 +45,9 @@
                 resourceTypesToCreate.add(resourceType);
             }
 
-<<<<<<< HEAD
-            const lowercaseResourceType = image.resourceType.toLowerCase();
-
             // Ensure that no composite resource id + tenant id is indexed as resource id field.
             DynamoDbUtil.cleanItemId(image);
-
-            // eslint-disable-next-line no-await-in-loop
-            await ddbToEsHelper.createIndexAndAliasIfNotExist(lowercaseResourceType, DynamoDbUtil.hasTenantId(image));
-            if (record.eventName === REMOVE) {
-                // If a user manually deletes a record from DDB, let's delete it from ES also
-                const idAndDeletePromise = ddbToEsHelper.getDeleteRecordPromiseParam(image);
-                promiseParamAndIds.push(idAndDeletePromise);
-            } else {
-                const idAndUpsertPromise = ddbToEsHelper.getUpsertRecordPromiseParam(image);
-                if (idAndUpsertPromise) {
-                    promiseParamAndIds.push(idAndUpsertPromise);
-                }
-=======
+            includeTenantId = DynamoDbUtil.hasTenantId(image) || includeTenantId;
             const cmd =
                 record.eventName === REMOVE
                     ? ddbToEsHelper.createBulkESDelete(image)
@@ -72,10 +58,9 @@
                 // DDB streams guarantee in-order delivery of all mutations to each item
                 // Meaning the last record in the event stream is the "newest"
                 idToCommand[cmd.id] = cmd;
->>>>>>> 7eee06e5
             }
         }
-        await ddbToEsHelper.createIndexAndAliasIfNotExist(resourceTypesToCreate);
+        await ddbToEsHelper.createIndexAndAliasIfNotExist(resourceTypesToCreate, includeTenantId);
         // update cache of all known aliases
         knownResourceTypes = new Set([...knownResourceTypes, ...resourceTypesToCreate]);
         await ddbToEsHelper.executeEsCmds(Object.values(idToCommand));
