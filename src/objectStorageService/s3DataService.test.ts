--- conflicted
+++ resolved
@@ -1,4 +1,3 @@
-<<<<<<< HEAD
 /*
  *  Copyright Amazon.com, Inc. or its affiliates. All Rights Reserved.
  *  SPDX-License-Identifier: Apache-2.0
@@ -23,408 +22,6 @@
 import DynamoDbDataService from '../dataServices/__mocks__/dynamoDbDataService';
 import { S3DataService } from './s3DataService';
 
-jest.mock('./s3ObjectStorageService');
-
-async function runCreateV4Test(s3DataService: S3DataService, tenantId?: string) {
-    // BUILD
-    // OPERATE
-    const response = await s3DataService.createResource({
-        resourceType: 'Binary',
-        resource: validV4PdfBinary,
-        tenantId,
-    });
-    // CHECK
-    expect(response).toMatchObject({
-        success: true,
-        message: 'Resource created',
-        resource: {
-            resourceType: 'Binary',
-            contentType: 'application/pdf',
-            presignedPutUrl:
-                tenantId === undefined
-                    ? 'https://VALID_S3_PUT_URL.com/id_1.pdf'
-                    : `https://VALID_S3_PUT_URL.com/${tenantId}_id_1.pdf`,
-        },
-    });
-
-    expect(response.resource.data).toBeUndefined();
-    expect(response.resource.content).toBeUndefined();
-    expect(response.resource.id).toBeDefined();
-    expect(response.resource.meta).toBeDefined();
-}
-async function runReadV4Test(s3DataService: S3DataService, tenantId?: string) {
-    // BUILD
-    const id = 'id';
-
-    // OPERATE
-    const readResponse = await s3DataService.readResource({ resourceType: 'Binary', id, tenantId });
-
-    // CHECK
-    expect(readResponse).toMatchObject({
-        message: 'Item found',
-        resource: {
-            resourceType: 'Binary',
-            contentType: 'application/pdf',
-            presignedGetUrl:
-                tenantId === undefined
-                    ? `https://VALID_S3_GET_URL.com/id_1.pdf`
-                    : `https://VALID_S3_GET_URL.com/${tenantId}_id_1.pdf`,
-        },
-    });
-
-    expect(readResponse.resource.data).toBeUndefined();
-    expect(readResponse.resource.content).toBeUndefined();
-    expect(readResponse.resource.id).toBeDefined();
-    expect(readResponse.resource.meta).toBeDefined();
-}
-async function runUpdateV4Test(s3DataService: S3DataService, tenantId?: string) {
-    // BUILD
-    const id = 'id';
-
-    // OPERATE
-    const updateResponse = await s3DataService.updateResource({
-        resourceType: 'Binary',
-        id,
-        resource: validV4JpegBinary,
-        tenantId,
-    });
-
-    // CHECK
-    expect(updateResponse).toMatchObject({
-        success: true,
-        message: 'Resource updated',
-        resource: {
-            resourceType: 'Binary',
-            contentType: 'image/jpeg',
-            presignedPutUrl:
-                tenantId === undefined
-                    ? `https://VALID_S3_PUT_URL.com/id_2.jpeg`
-                    : `https://VALID_S3_PUT_URL.com/${tenantId}_id_2.jpeg`,
-        },
-    });
-
-    expect(updateResponse.resource.data).toBeUndefined();
-    expect(updateResponse.resource.content).toBeUndefined();
-    expect(updateResponse.resource.id).toBeDefined();
-    expect(updateResponse.resource.meta).toBeDefined();
-}
-async function runDeleteV4Test(s3DataService: S3DataService, tenantId?: string) {
-    // BUILD
-    const id = 'id';
-
-    // OPERATE
-    const deleteResponse: GenericResponse = await s3DataService.deleteResource({
-        resourceType: 'Binary',
-        id,
-        tenantId,
-    });
-    expect(deleteResponse).toMatchObject({
-        success: true,
-        message: 'Resource deleted',
-    });
-    // CHECK
-    expect(deleteResponse.resource).toBeUndefined();
-}
-describe('SUCCESS CASES: Testing create, read, update, delete of resources; version 4', () => {
-    const binaryJsonWithGetUrl = {
-        resourceType: 'Binary',
-        contentType: 'application/pdf',
-        meta: {
-            versionId: '1',
-            lastUpdated: '2020-03-12T21:14:53.163Z',
-        },
-        id: '3a8bce46-c8e0-4f1e-9821-32fbb6184234',
-        presignedPutUrl: 'https://S3_PUT_URL.com/id_1.pdf',
-    };
-
-    DynamoDbDataService.vReadResource = jest.fn(async (request: vReadResourceRequest) => {
-        const resourceCopy: any = { ...binaryJsonWithGetUrl };
-        resourceCopy.id = request.id;
-        resourceCopy.meta = generateMeta(request.vid);
-        return { success: true, message: 'Resource found', resource: resourceCopy };
-    });
-    DynamoDbDataService.readResource = jest.fn(async (request: ReadResourceRequest) => {
-        const resourceCopy: any = { ...binaryJsonWithGetUrl };
-        resourceCopy.id = request.id;
-        resourceCopy.meta = generateMeta('1');
-        return { success: true, message: 'Resource found', resource: resourceCopy };
-    });
-
-    const s3DataService = new S3DataService(DynamoDbDataService, '4.0.1');
-
-    test('create', async () => {
-        await runCreateV4Test(s3DataService);
-    });
-
-    test('read', async () => {
-        await runReadV4Test(s3DataService);
-    });
-
-    test('update', async () => {
-        await runUpdateV4Test(s3DataService);
-    });
-
-    test('delete', async () => {
-        await runDeleteV4Test(s3DataService);
-    });
-});
-
-describe('SUCCESS CASES: MULTI TENANCY: Testing create, read, update, delete of resources; version 4', () => {
-    const testTenantId = '9c7edea5-ab9f-4933-9845-9e915776d183';
-    const binaryJsonWithGetUrl = {
-        resourceType: 'Binary',
-        contentType: 'application/pdf',
-        meta: {
-            versionId: '1',
-            lastUpdated: '2020-03-12T21:14:53.163Z',
-        },
-        id: '3a8bce46-c8e0-4f1e-9821-32fbb6184234',
-        presignedPutUrl: `https://S3_PUT_URL.com/${testTenantId}_id_1.pdf`,
-    };
-
-    DynamoDbDataService.vReadResource = jest.fn(async (request: vReadResourceRequest) => {
-        const resourceCopy: any = { ...binaryJsonWithGetUrl };
-        resourceCopy.id = request.id;
-        resourceCopy.meta = generateMeta(request.vid);
-        return { success: true, message: 'Resource found', resource: resourceCopy };
-    });
-    DynamoDbDataService.readResource = jest.fn(async (request: ReadResourceRequest) => {
-        const resourceCopy: any = { ...binaryJsonWithGetUrl };
-        resourceCopy.id = request.id;
-        resourceCopy.meta = generateMeta('1');
-        return { success: true, message: 'Resource found', resource: resourceCopy };
-    });
-
-    const s3DataService = new S3DataService(DynamoDbDataService, '4.0.1');
-
-    test('create', async () => {
-        await runCreateV4Test(s3DataService, testTenantId);
-    });
-
-    test('read', async () => {
-        await runReadV4Test(s3DataService, testTenantId);
-    });
-
-    test('update', async () => {
-        await runUpdateV4Test(s3DataService, testTenantId);
-    });
-
-    test('delete', async () => {
-        await runDeleteV4Test(s3DataService, testTenantId);
-    });
-});
-
-describe('SUCCESS CASES: Testing create, read, update, delete of resources; version 3', () => {
-    const binaryJsonWithGetUrl = {
-        resourceType: 'Binary',
-        contentType: 'application/pdf',
-        meta: {
-            versionId: '1',
-            lastUpdated: '2020-03-12T21:14:53.163Z',
-        },
-        id: '3a8bce46-c8e0-4f1e-9821-32fbb6184234',
-        presignedPutUrl: 'https://S3_PUT_URL.com/id_1.pdf',
-    };
-
-    DynamoDbDataService.vReadResource = jest.fn(async (request: vReadResourceRequest) => {
-        const resourceCopy: any = { ...binaryJsonWithGetUrl };
-        resourceCopy.id = request.id;
-        resourceCopy.meta = generateMeta(request.vid);
-        return { success: true, message: 'Resource found', resource: resourceCopy };
-    });
-    DynamoDbDataService.readResource = jest.fn(async (request: ReadResourceRequest) => {
-        const resourceCopy: any = { ...binaryJsonWithGetUrl };
-        resourceCopy.id = request.id;
-        resourceCopy.meta = generateMeta('1');
-        return { success: true, message: 'Resource found', resource: resourceCopy };
-    });
-
-    const s3DataService = new S3DataService(DynamoDbDataService, '3.0.1');
-
-    test('create', async () => {
-        // BUILD
-        // OPERATE
-        const response = await s3DataService.createResource({ resourceType: 'Binary', resource: validV3JpegBinary });
-
-        // CHECK
-        expect(response).toMatchObject({
-            success: true,
-            message: 'Resource created',
-            resource: {
-                resourceType: 'Binary',
-                contentType: 'image/jpeg',
-                presignedPutUrl: 'https://VALID_S3_PUT_URL.com/id_1.jpeg',
-            },
-        });
-
-        expect(response.resource.data).toBeUndefined();
-        expect(response.resource.content).toBeUndefined();
-        expect(response.resource.id).toBeDefined();
-        expect(response.resource.meta).toBeDefined();
-    });
-
-    test('update', async () => {
-        // BUILD
-        const id = 'id';
-
-        // OPERATE
-        const updateResponse = await s3DataService.updateResource({
-            resourceType: 'Binary',
-            id,
-            resource: validV4JpegBinary,
-        });
-
-        // CHECK
-        expect(updateResponse).toMatchObject({
-            success: true,
-            message: 'Resource updated',
-            resource: {
-                resourceType: 'Binary',
-                contentType: 'image/jpeg',
-                presignedPutUrl: 'https://VALID_S3_PUT_URL.com/id_2.jpeg',
-            },
-        });
-
-        expect(updateResponse.resource.data).toBeUndefined();
-        expect(updateResponse.resource.content).toBeUndefined();
-        expect(updateResponse.resource.id).toBeDefined();
-        expect(updateResponse.resource.meta).toBeDefined();
-    });
-});
-
-describe('ERROR CASES: Testing create, read, update, delete of resources', () => {
-    const s3DataService = new S3DataService(DynamoDbDataService, '4.0.1');
-
-    beforeEach(() => {
-        jest.resetAllMocks();
-        // Ensures that for each test, we test the assertions in the catch block
-        expect.hasAssertions();
-    });
-
-    test('read: binary does not exist', async () => {
-        // BUILD
-        DynamoDbDataService.readResource = jest.fn(async (request: ReadResourceRequest) => {
-            throw new ResourceNotFoundError(request.resourceType, request.id);
-        });
-        const id = 'FAKE_ID';
-
-        try {
-            // OPERATE
-            await s3DataService.readResource({ resourceType: 'Binary', id });
-        } catch (e) {
-            // CHECK
-            expect(e).toEqual(new ResourceNotFoundError('Binary', id));
-        }
-    });
-
-    test('vread: binary does not exist', async () => {
-        // BUILD
-        DynamoDbDataService.vReadResource = jest.fn(async (request: vReadResourceRequest) => {
-            throw new ResourceVersionNotFoundError(request.resourceType, request.id, request.vid);
-        });
-        const id = 'FAKE_ID';
-
-        try {
-            // OPERATE
-            await s3DataService.vReadResource({ resourceType: 'Binary', id, vid: '1' });
-        } catch (e) {
-            // CHECK
-            expect(e).toMatchObject(new ResourceVersionNotFoundError('Binary', id, '1'));
-        }
-    });
-
-    test('update: db update failed', async () => {
-        // BUILD
-        DynamoDbDataService.updateResource = jest.fn().mockRejectedValue(new Error('boom'));
-        const id = 'FAKE_ID';
-
-        // OPERATE
-        try {
-            await s3DataService.updateResource({
-                resourceType: 'Binary',
-                id,
-                resource: validV4PdfBinary,
-            });
-        } catch (e) {
-            // CHECK
-            expect(e).toMatchObject(new Error('boom'));
-        }
-    });
-
-    test('create: db create failed', async () => {
-        // BUILD
-        DynamoDbDataService.createResource = jest.fn().mockRejectedValue(new Error('boom'));
-        const id = 'FAKE_ID';
-
-        try {
-            // OPERATE
-            const updateResponse = await s3DataService.createResource({
-                resourceType: 'Binary',
-                id,
-                resource: validV4PdfBinary,
-            });
-        } catch (e) {
-            // CHECK
-            expect(e).toMatchObject(new Error('boom'));
-        }
-    });
-
-    test('delete: binary does not exist', async () => {
-        const id = 'FAKE_ID';
-        // BUILD
-        DynamoDbDataService.readResource = jest.fn().mockRejectedValue(new ResourceNotFoundError('Binary', id));
-
-        try {
-            // OPERATE
-            await s3DataService.deleteResource({ resourceType: 'Binary', id });
-        } catch (e) {
-            // CHECK
-            expect(e).toMatchObject(new ResourceNotFoundError('Binary', id));
-        }
-    });
-
-    test('delete: db delete failed', async () => {
-        // BUILD
-        DynamoDbDataService.readResource = jest.fn(async (request: ReadResourceRequest) => {
-            return { success: true, message: 'Resource found' };
-        });
-        DynamoDbDataService.deleteResource = jest.fn().mockRejectedValue(new Error('Failed to delete'));
-        const id = 'FAKE_ID';
-
-        try {
-            // OPERATE
-            const deleteResponse = await s3DataService.deleteResource({ resourceType: 'Binary', id });
-        } catch (e) {
-            // CHECK
-            expect(e).toMatchObject(new Error('Failed to delete'));
-        }
-    });
-});
-=======
-/*
- *  Copyright Amazon.com, Inc. or its affiliates. All Rights Reserved.
- *  SPDX-License-Identifier: Apache-2.0
- */
-
-/* eslint-disable @typescript-eslint/no-unused-vars */
-// eslint-disable-next-line max-classes-per-file
-import {
-    vReadResourceRequest,
-    ReadResourceRequest,
-    UpdateResourceRequest,
-    CreateResourceRequest,
-    DeleteResourceRequest,
-    GenericResponse,
-    generateMeta,
-    ResourceNotFoundError,
-    ResourceVersionNotFoundError,
-} from 'fhir-works-on-aws-interface';
-import validV4PdfBinary from '../../sampleData/validV4PdfBinary.json';
-import validV4JpegBinary from '../../sampleData/validV4JpegBinary.json';
-import validV3JpegBinary from '../../sampleData/validV3JpegBinary.json';
-import DynamoDbDataService from '../dataServices/__mocks__/dynamoDbDataService';
-import { S3DataService } from './s3DataService';
-
 import S3ObjectStorageService from './s3ObjectStorageService';
 
 jest.mock('./s3ObjectStorageService');
@@ -855,5 +452,4 @@
             expect(e).toMatchObject(new Error('Failed to delete'));
         }
     });
-});
->>>>>>> a6f8a52d
+});