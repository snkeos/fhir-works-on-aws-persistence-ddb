/*
 *  Copyright Amazon.com, Inc. or its affiliates. All Rights Reserved.
 *  SPDX-License-Identifier: Apache-2.0
 */

/* eslint-disable class-methods-use-this */
import DynamoDB from 'aws-sdk/clients/dynamodb';
import {
    BatchRequest,
    TransactionRequest,
    BundleResponse,
    BatchReadWriteRequest,
    BatchReadWriteResponse,
    BatchReadWriteErrorType,
    Bundle,
    chunkArray,
    ResourceNotFoundError,
    GenericResponse,
} from 'fhir-works-on-aws-interface';
import flatten from 'flat';
import set from 'lodash/set';
import mapValues from 'lodash/mapValues';

import DOCUMENT_STATUS from './documentStatus';
import DynamoDbBundleServiceHelper, { ItemRequest } from './dynamoDbBundleServiceHelper';
import DynamoDbParamBuilder from './dynamoDbParamBuilder';
import DynamoDbHelper from './dynamoDbHelper';
import { captureFullUrlParts } from '../regExpressions';
import getComponentLogger from '../loggerBuilder';

const logger = getComponentLogger();

export class DynamoDbBundleService implements Bundle {
    private readonly MAX_TRANSACTION_SIZE: number = 25;

    private readonly ELAPSED_TIME_WARNING_MESSAGE =
        'Transaction time is greater than max allowed code execution time. Please reduce your bundle size by sending fewer Bundle entries.';

    readonly updateCreateSupported: boolean;

    private dynamoDbHelper: DynamoDbHelper;

    private dynamoDb: DynamoDB;

    private readonly maxExecutionTimeMs: number;

    readonly enableMultiTenancy: boolean;

    private static readonly dynamoDbMaxBatchSize = 25;

    private readonly versionedLinks: Record<string, Set<string>> | undefined;

    /**
     *
     * @param dynamoDb
     * @param supportUpdateCreate
     * @param maxExecutionTimeMs
     * @param options.enableMultiTenancy - whether or not to enable multi-tenancy. When enabled a tenantId is required for all requests.
     * @param options.versionedLinks Data structure to control for which resourceTypes (key) which references (array of paths) should be modified,
     * so that they point to the current (point in time) version of the referenced resource.
     * For example:
     *  {
     *      "ExplanationOfBenefit": [ "careTeam.reference" ]
     *  }
     * says: for resource type ExplanationOfBenefit, make sure the careTeam.reference url points to the current
     * version of the practitioner resource.
     * For example, that would mean the reference would be corrected to: `{fhirURl}/Practitioner/1234/_history/<vid>`; instead of the default: `{fhirURl}/Practitioner/1234`
     * */
    // Allow Mocking DDB
    constructor(
        dynamoDb: DynamoDB,
        supportUpdateCreate: boolean = false,
        maxExecutionTimeMs?: number,
        {
            enableMultiTenancy = false,
            versionedLinks,
        }: { enableMultiTenancy?: boolean; versionedLinks?: Record<string, string[]> } = {},
    ) {
        this.dynamoDbHelper = new DynamoDbHelper(dynamoDb);
        this.dynamoDb = dynamoDb;
        this.updateCreateSupported = supportUpdateCreate;
        this.maxExecutionTimeMs = maxExecutionTimeMs || 26 * 1000;
        this.enableMultiTenancy = enableMultiTenancy;
        this.versionedLinks = mapValues(versionedLinks, (value) => new Set(value));
    }

    private assertValidTenancyMode(tenantId?: string) {
        if (this.enableMultiTenancy && tenantId === undefined) {
            throw new Error('This instance has multi-tenancy enabled, but the incoming request is missing tenantId');
        }
        if (!this.enableMultiTenancy && tenantId !== undefined) {
            throw new Error('This instance has multi-tenancy disabled, but the incoming request has a tenantId');
        }
    }

    // eslint-disable-next-line @typescript-eslint/no-unused-vars
    async batch(request: BatchRequest): Promise<BundleResponse> {
        this.assertValidTenancyMode(request.tenantId);
        throw new Error('Batch operation is not supported.');
    }

    async transaction(request: TransactionRequest): Promise<BundleResponse> {
        this.assertValidTenancyMode(request.tenantId);
        const { requests, startTime, tenantId } = request;
        if (requests.length === 0) {
            return {
                success: true,
                message: 'No requests to process',
                batchReadWriteResponses: [],
            };
        }

        // 1. Put a lock on all requests
        const lockItemsResponse = await this.lockItems(requests, tenantId);
        const { successfulLock } = lockItemsResponse;
        let { lockedItems } = lockItemsResponse;

        let elapsedTimeInMs = this.getElapsedTime(startTime);
        if (elapsedTimeInMs > this.maxExecutionTimeMs || !successfulLock) {
            await this.unlockItems(lockedItems, true);
            if (elapsedTimeInMs > this.maxExecutionTimeMs) {
                logger.warn(
                    'Locks were rolled back because elapsed time is longer than max code execution time. Elapsed time',
                    elapsedTimeInMs,
                );
                return {
                    success: false,
                    message: this.ELAPSED_TIME_WARNING_MESSAGE,
                    batchReadWriteResponses: [],
                    errorType: 'USER_ERROR',
                };
            }
            logger.error('Locks were rolled back because failed to lock resources');
            const { errorType, errorMessage } = lockItemsResponse;
            return {
                success: false,
                message: errorMessage || 'Failed to lock resources for transaction',
                batchReadWriteResponses: [],
                errorType,
            };
        }
        if (this.versionedLinks) {
            const wasSuccessful = await this.updatedReferences(requests, lockedItems, tenantId);
            elapsedTimeInMs = this.getElapsedTime(startTime);
            if (elapsedTimeInMs > this.maxExecutionTimeMs || !wasSuccessful) {
                await this.unlockItems(lockedItems, true, tenantId);
                if (elapsedTimeInMs > this.maxExecutionTimeMs) {
                    logger.warn(
                        'Locks were rolled back because elapsed time is longer than max code execution time. Elapsed time',
                        elapsedTimeInMs,
                    );
                    return {
                        success: false,
                        message: this.ELAPSED_TIME_WARNING_MESSAGE,
                        batchReadWriteResponses: [],
                        errorType: 'USER_ERROR',
                    };
                }
                logger.error('Locks were rolled back because failed to find versions of some resources');
                return {
                    success: false,
                    message: 'Failed to find some resource versions for transaction',
                    batchReadWriteResponses: [],
                    errorType: 'USER_ERROR',
                };
            }
        }

        // 2.  Stage resources
        const stageItemResponse = await this.stageItems(requests, lockedItems, tenantId);
        const { batchReadWriteResponses } = stageItemResponse;
        const successfullyStageItems = stageItemResponse.success;
        lockedItems = stageItemResponse.lockedItems;

        elapsedTimeInMs = this.getElapsedTime(startTime);
        if (elapsedTimeInMs > this.maxExecutionTimeMs || !successfullyStageItems) {
            lockedItems = await this.rollbackItems(batchReadWriteResponses, lockedItems, tenantId);
            await this.unlockItems(lockedItems, true, tenantId);

            if (elapsedTimeInMs > this.maxExecutionTimeMs) {
                logger.warn(
                    'Rolled changes back because elapsed time is longer than max code execution time. Elapsed time',
                    elapsedTimeInMs,
                );
                return {
                    success: false,
                    message: this.ELAPSED_TIME_WARNING_MESSAGE,
                    batchReadWriteResponses: [],
                    errorType: 'USER_ERROR',
                };
            }
            logger.error('Rolled changes back because staging of items failed');
            return {
                success: false,
                message: 'Failed to stage resources for transaction',
                batchReadWriteResponses: [],
                errorType: 'SYSTEM_ERROR',
            };
        }

        // 3. unlockItems
        await this.unlockItems(lockedItems, false, tenantId);

        return {
            success: true,
            message: 'Successfully committed requests to DB',
            batchReadWriteResponses,
        };
    }

    private async lockItems(
        requests: BatchReadWriteRequest[],
        tenantId?: string,
    ): Promise<{
        successfulLock: boolean;
        errorType?: BatchReadWriteErrorType;
        errorMessage?: string;
        lockedItems: ItemRequest[];
    }> {
        // We don't need to put a lock on CREATE requests because there are no Documents in the DB for the CREATE
        // request yet
        const allNonCreateRequests = requests.filter((request) => {
            return request.operation !== 'create';
        });

        const itemsToLock: ItemRequest[] = allNonCreateRequests.map((request) => {
            return {
                resourceType: request.resourceType,
                id: request.id,
                operation: request.operation,
                tenantId: request.tenantId,
            };
        });

        if (itemsToLock.length > DynamoDbBundleService.dynamoDbMaxBatchSize) {
            const message = `Cannot lock more than ${DynamoDbBundleService.dynamoDbMaxBatchSize} items`;
            logger.error(message);
            return Promise.resolve({
                successfulLock: false,
                errorType: 'SYSTEM_ERROR',
                errorMessage: message,
                lockedItems: [],
            });
        }

        logger.info('Locking begins');
        const lockedItems: ItemRequest[] = [];

        // We need to read the items so we can find the versionId of each item
<<<<<<< HEAD
        const itemReadPromises = itemsToLock.map(async itemToLock => {
            const projectionExpression =
                itemToLock.tenantId === undefined ? 'id, resourceType, meta' : 'id, resourceType, meta, tenantId';
=======
        const itemReadPromises = itemsToLock.map(async (itemToLock) => {
            const projectionExpression = 'id, resourceType, meta';
>>>>>>> a6f8a52d
            try {
                return await this.dynamoDbHelper.getMostRecentResource(
                    itemToLock.resourceType,
                    itemToLock.id,
                    projectionExpression,
<<<<<<< HEAD
                    itemToLock.tenantId,
=======
                    tenantId,
>>>>>>> a6f8a52d
                );
            } catch (e) {
                if (e instanceof ResourceNotFoundError) {
                    return e;
                }
                throw e;
            }
        });
        const itemResponses = await Promise.all(itemReadPromises);

        const idItemsFailedToRead: string[] = [];
        for (let i = 0; i < itemResponses.length; i += 1) {
            const itemResponse = itemResponses[i];
            // allow for update as create scenario
            if (
                itemResponse instanceof ResourceNotFoundError &&
                !(itemsToLock[i].operation === 'update' && this.updateCreateSupported)
            ) {
                idItemsFailedToRead.push(`${itemsToLock[i].resourceType}/${itemsToLock[i].id}`);
            }
        }
        if (idItemsFailedToRead.length > 0) {
            return Promise.resolve({
                successfulLock: false,
                errorType: 'USER_ERROR',
                errorMessage: `Failed to find resources: ${idItemsFailedToRead}`,
                lockedItems: [],
            });
        }

        const addLockRequests = [];
        for (let i = 0; i < itemResponses.length; i += 1) {
            const itemResponse = itemResponses[i];
            if (itemResponse instanceof ResourceNotFoundError) {
                // eslint-disable-next-line no-continue
                continue;
            }

            const { resourceType, id, meta, tenantId } = itemResponse.resource;
            const vid = parseInt(meta.versionId, 10);

            const lockedItem: ItemRequest = {
                resourceType,
                id,
                vid,
                tenantId,
                operation: allNonCreateRequests[i].operation,
            };
            if (lockedItem.operation === 'update') {
                lockedItem.isOriginalUpdateItem = true;
            }
            lockedItems.push(lockedItem);

            addLockRequests.push(
                DynamoDbParamBuilder.buildUpdateDocumentStatusParam(
                    DOCUMENT_STATUS.AVAILABLE,
                    DOCUMENT_STATUS.LOCKED,
                    id,
                    vid,
                    resourceType,
                    tenantId,
                ),
            );
        }

        const params = {
            TransactItems: addLockRequests,
        };

        let itemsLockedSuccessfully: ItemRequest[] = [];
        try {
            if (params.TransactItems.length > 0) {
                await this.dynamoDb.transactWriteItems(params).promise();
                itemsLockedSuccessfully = itemsLockedSuccessfully.concat(lockedItems);
            }
            logger.info('Finished locking');
            return Promise.resolve({
                successfulLock: true,
                lockedItems: itemsLockedSuccessfully,
            });
        } catch (e) {
            logger.error('Failed to lock', e);
            if ((e as any).code === 'TransactionCanceledException') {
                return Promise.resolve({
                    successfulLock: false,
                    errorType: 'CONFLICT_ERROR',
                    errorMessage: `Failed to lock resources for transaction due to conflict. Please try again after ${
                        DynamoDbParamBuilder.LOCK_DURATION_IN_MS / 1000
                    } seconds.`,
                    lockedItems: itemsLockedSuccessfully,
                });
            }
            return Promise.resolve({
                successfulLock: false,
                errorType: 'SYSTEM_ERROR',
                errorMessage: `Failed to lock resources for transaction. Please try again after ${
                    DynamoDbParamBuilder.LOCK_DURATION_IN_MS / 1000
                } seconds.`,
                lockedItems: itemsLockedSuccessfully,
            });
        }
    }

    private async updatedReferences(
        requests: BatchReadWriteRequest[],
        lockedItems: ItemRequest[],
        tenantId?: string,
    ): Promise<boolean> {
        const idToVersionId: Record<string, string> = {};
        lockedItems.forEach((itemRequest: ItemRequest) => {
            if (itemRequest.operation === 'update' && itemRequest.vid) {
                idToVersionId[`${itemRequest.resourceType}_${itemRequest.id}`] = `${itemRequest.vid + 1}`;
            }
        });

        const createOrUpdates = requests.filter((request: BatchReadWriteRequest) => {
            return request.operation === 'create' || request.operation === 'update';
        });

        requests.forEach((request: BatchReadWriteRequest) => {
            const key = `${request.resourceType}_${request.id}`;
            if (request.operation === 'create') {
                idToVersionId[key] = '1';
            }
            // Setting version id to '1' of resources in the bundle that have not been locked. because
            // if updateCreateSupported==true creates may come disguised as updates. During locking they obviously weren't found
            // now we don't want to search for them again and then fail because we can't find them.
            if (request.operation === 'update' && this.updateCreateSupported && !(key in idToVersionId)) {
                idToVersionId[key] = '1';
            }
        });

        const requestsWithReferencesThatMustBeLookedUp = createOrUpdates
            .filter((request: BatchReadWriteRequest) => {
                const versionedLinksArray = this.versionedLinks?.[request.resourceType];
                return !!versionedLinksArray;
            })
            .flatMap((request: BatchReadWriteRequest) => {
                const { resource } = request;
                return Object.entries(flatten(resource)).map((entry) => {
                    return {
                        resource: request.resource,
                        resourceType: request.resourceType,
                        path: entry[0],
                        value: entry[1],
                        tenantId: request.tenantId,
                    };
                });
            })
            .filter(
                (item) => item.path.endsWith('.reference') && this.versionedLinks?.[item.resourceType].has(item.path),
            );

        const requestsForDDB: {
            resource: any;
            path: string;
            value: string;
            resourceType: string;
            id: string;
            tenantId?: string;
        }[] = [];
        requestsWithReferencesThatMustBeLookedUp.forEach((item: any) => {
            const fullUrlMatch = item.value.match(captureFullUrlParts);
            if (!fullUrlMatch) {
                return;
            }
            const resourceType = fullUrlMatch[2];
            const id = fullUrlMatch[3];
            let vid = fullUrlMatch[4];
            if (!vid) {
                const compoundId = `${resourceType}_${id}`;
                if (compoundId in idToVersionId) {
                    vid = idToVersionId[compoundId];
                    set(item.resource, item.path, `${item.value}/_history/${vid}`);
                } else {
                    requestsForDDB.push({
                        ...item,
                        resourceType,
                        id,
                    });
                }
            }
        });
        const responsesFromDDB: boolean[] = await Promise.all(
            requestsForDDB.map(async (item) => {
                try {
                    const itemResponse: GenericResponse = await this.dynamoDbHelper.getMostRecentResource(
                        item.resourceType,
                        item.id,
                        'meta',
<<<<<<< HEAD
                        item.tenantId,
=======
                        tenantId,
>>>>>>> a6f8a52d
                    );
                    const { meta } = itemResponse.resource;
                    set(item.resource, item.path, `${item.value}/_history/${meta.versionId}`);
                    return true;
                } catch (e) {
                    const msg = `Failed to find most recent version of ${item.resourceType} resource with id=${item.id}`;
                    logger.error(msg, e);
                    return false;
                }
            }),
        );
        return responsesFromDDB.every((item) => item);
    }

    /*
     * Change documentStatus for resources from LOCKED/PENDING to AVAILABLE
     * Change documentStatus for resources from PENDING_DELETE TO DELETED
     * Also change documentStatus for old resource to be DELETED
     *   After a resource has been updated, the original versioned resource should be marked as DELETED
     *   Exp. abcd_1 was updated, and we now have abcd_1 and abcd_2. abcd_1's documentStatus should be DELETED, and abcd_2's documentStatus should be AVAILABLE
     * If rollback === true, rollback PENDING_DELETE to AVAILABLE
     */
    private async unlockItems(
        lockedItems: ItemRequest[],
        rollBack: boolean,
        tenantId?: string,
    ): Promise<{ successfulUnlock: boolean; locksFailedToRelease: ItemRequest[] }> {
        if (lockedItems.length === 0) {
            return { successfulUnlock: true, locksFailedToRelease: [] };
        }
        logger.info('Unlocking begins');

        const updateRequests: any[] = lockedItems.map((lockedItem) => {
            let newStatus = DOCUMENT_STATUS.AVAILABLE;
            // If the lockedItem was a result of a delete operation or if the lockedItem was the original version of an item that was UPDATED then
            // set the lockedItem's status to be "DELETED"
            if (
                (lockedItem.operation === 'delete' ||
                    (lockedItem.operation === 'update' && lockedItem.isOriginalUpdateItem)) &&
                !rollBack
            ) {
                newStatus = DOCUMENT_STATUS.DELETED;
            }
            return DynamoDbParamBuilder.buildUpdateDocumentStatusParam(
                null,
                newStatus,
                lockedItem.id,
                lockedItem.vid || 0,
                lockedItem.resourceType,
<<<<<<< HEAD
                lockedItem.tenantId,
=======
                tenantId,
>>>>>>> a6f8a52d
            );
        });

        const updateRequestChunks = chunkArray(updateRequests, this.MAX_TRANSACTION_SIZE);
        const lockedItemChunks = chunkArray(lockedItems, this.MAX_TRANSACTION_SIZE);
        const params = updateRequestChunks.map((requestChunk: any) => {
            return {
                TransactItems: requestChunk,
            };
        });

        for (let i = 0; i < params.length; i += 1) {
            try {
                // eslint-disable-next-line no-await-in-loop
                await this.dynamoDb.transactWriteItems(params[i]).promise();
            } catch (e) {
                logger.error('Failed to unlock items', e);
                let locksFailedToRelease: ItemRequest[] = [];
                for (let j = i; j < lockedItemChunks.length; j += 1) {
                    locksFailedToRelease = locksFailedToRelease.concat(lockedItemChunks[j]);
                }
                return Promise.resolve({ successfulUnlock: false, locksFailedToRelease });
            }
        }
        logger.info('Finished unlocking');
        return Promise.resolve({ successfulUnlock: true, locksFailedToRelease: [] });
    }

    private async rollbackItems(
        batchReadWriteEntryResponses: BatchReadWriteResponse[],
        lockedItems: ItemRequest[],
        tenantId?: string,
    ): Promise<ItemRequest[]> {
        logger.info('Starting unstage items');

        const { transactionRequests, itemsToRemoveFromLock } = DynamoDbBundleServiceHelper.generateRollbackRequests(
            batchReadWriteEntryResponses,
            tenantId,
        );

        const newLockedItems = this.removeLocksFromArray(lockedItems, itemsToRemoveFromLock);

        // if batchReadWriteEntryResponses is empty, don't throw error here, since there is nothing to rollback
        if (batchReadWriteEntryResponses.length === 0) {
            return newLockedItems;
        }
        try {
            const params = {
                TransactItems: transactionRequests,
            };
            await this.dynamoDb.transactWriteItems(params).promise();
            return newLockedItems;
        } catch (e) {
            logger.error('Failed to unstage items', e);
            return newLockedItems;
        }
    }

    private generateFullId(id: string, vid: string) {
        return `${id}_${vid}`;
    }

    private removeLocksFromArray(
        originalLocks: ItemRequest[],
        locksToRemove: { id: string; vid: string; resourceType: string }[],
    ) {
        const fullIdToLockedItem: Record<string, ItemRequest> = {};
        originalLocks.forEach((lockedItem) => {
            fullIdToLockedItem[this.generateFullId(lockedItem.id, lockedItem.vid?.toString() || '0')] = lockedItem;
        });

        locksToRemove.forEach((itemToRemove) => {
            const fullId = this.generateFullId(itemToRemove.id, itemToRemove.vid);
            if (fullIdToLockedItem[fullId]) {
                delete fullIdToLockedItem[fullId];
            }
        });

        return Object.values(fullIdToLockedItem);
    }

    private async stageItems(requests: BatchReadWriteRequest[], lockedItems: ItemRequest[], tenantId?: string) {
        logger.info('Start Staging of Items');

        const idToVersionId: Record<string, number> = {};
        lockedItems.forEach((idItemLocked: ItemRequest) => {
            idToVersionId[idItemLocked.id] = idItemLocked.vid || 0;
        });

        const { deleteRequests, createRequests, updateRequests, readRequests, newLocks, newStagingResponses } =
            DynamoDbBundleServiceHelper.generateStagingRequests(requests, idToVersionId, tenantId);

        // Order that Bundle specifies
        // https://www.hl7.org/fhir/http.html#trules
        const editRequests: any[] = [...deleteRequests, ...createRequests, ...updateRequests];
        const writeParams =
            editRequests.length > 0
                ? {
                      TransactItems: editRequests,
                  }
                : null;

        const readParams =
            readRequests.length > 0
                ? {
                      TransactItems: readRequests,
                  }
                : null;

        let batchReadWriteResponses: BatchReadWriteResponse[] = [];
        let allLockedItems: ItemRequest[] = lockedItems;
        try {
            if (writeParams) {
                await this.dynamoDb.transactWriteItems(writeParams).promise();
            }

            // Keep track of items successfully staged
            allLockedItems = lockedItems.concat(newLocks);
            batchReadWriteResponses = batchReadWriteResponses.concat(newStagingResponses);

            if (readParams) {
                const readResult = await this.dynamoDb.transactGetItems(readParams).promise();
                batchReadWriteResponses = DynamoDbBundleServiceHelper.populateBundleEntryResponseWithReadResult(
                    batchReadWriteResponses,
                    readResult,
                );
            }

            logger.info('Successfully staged items');
            return Promise.resolve({ success: true, batchReadWriteResponses, lockedItems: allLockedItems });
        } catch (e) {
            logger.error('Failed to stage items', e);
            return Promise.resolve({ success: false, batchReadWriteResponses, lockedItems: allLockedItems });
        }
    }

    private getElapsedTime(startTime: Date) {
        return Date.now() - startTime.getTime();
    }
}<|MERGE_RESOLUTION|>--- conflicted
+++ resolved
@@ -228,7 +228,6 @@
                 resourceType: request.resourceType,
                 id: request.id,
                 operation: request.operation,
-                tenantId: request.tenantId,
             };
         });
 
@@ -247,24 +246,14 @@
         const lockedItems: ItemRequest[] = [];
 
         // We need to read the items so we can find the versionId of each item
-<<<<<<< HEAD
-        const itemReadPromises = itemsToLock.map(async itemToLock => {
-            const projectionExpression =
-                itemToLock.tenantId === undefined ? 'id, resourceType, meta' : 'id, resourceType, meta, tenantId';
-=======
         const itemReadPromises = itemsToLock.map(async (itemToLock) => {
             const projectionExpression = 'id, resourceType, meta';
->>>>>>> a6f8a52d
             try {
                 return await this.dynamoDbHelper.getMostRecentResource(
                     itemToLock.resourceType,
                     itemToLock.id,
                     projectionExpression,
-<<<<<<< HEAD
-                    itemToLock.tenantId,
-=======
                     tenantId,
->>>>>>> a6f8a52d
                 );
             } catch (e) {
                 if (e instanceof ResourceNotFoundError) {
@@ -303,14 +292,13 @@
                 continue;
             }
 
-            const { resourceType, id, meta, tenantId } = itemResponse.resource;
+            const { resourceType, id, meta } = itemResponse.resource;
             const vid = parseInt(meta.versionId, 10);
 
             const lockedItem: ItemRequest = {
                 resourceType,
                 id,
                 vid,
-                tenantId,
                 operation: allNonCreateRequests[i].operation,
             };
             if (lockedItem.operation === 'update') {
@@ -410,7 +398,6 @@
                         resourceType: request.resourceType,
                         path: entry[0],
                         value: entry[1],
-                        tenantId: request.tenantId,
                     };
                 });
             })
@@ -424,7 +411,6 @@
             value: string;
             resourceType: string;
             id: string;
-            tenantId?: string;
         }[] = [];
         requestsWithReferencesThatMustBeLookedUp.forEach((item: any) => {
             const fullUrlMatch = item.value.match(captureFullUrlParts);
@@ -455,11 +441,7 @@
                         item.resourceType,
                         item.id,
                         'meta',
-<<<<<<< HEAD
-                        item.tenantId,
-=======
                         tenantId,
->>>>>>> a6f8a52d
                     );
                     const { meta } = itemResponse.resource;
                     set(item.resource, item.path, `${item.value}/_history/${meta.versionId}`);
@@ -509,11 +491,7 @@
                 lockedItem.id,
                 lockedItem.vid || 0,
                 lockedItem.resourceType,
-<<<<<<< HEAD
-                lockedItem.tenantId,
-=======
                 tenantId,
->>>>>>> a6f8a52d
             );
         });
 
