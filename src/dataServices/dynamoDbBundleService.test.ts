--- conflicted
+++ resolved
@@ -1,4 +1,3 @@
-<<<<<<< HEAD
 /*
  *  Copyright Amazon.com, Inc. or its affiliates. All Rights Reserved.
  *  SPDX-License-Identifier: Apache-2.0
@@ -20,7 +19,7 @@
 import { DynamoDBConverter } from './dynamoDb';
 import { timeFromEpochInMsRegExp, utcTimeRegExp, uuidRegExp } from '../../testUtilities/regExpressions';
 import DynamoDbHelper from './dynamoDbHelper';
-import { DOCUMENT_STATUS_FIELD, LOCK_END_TS_FIELD, REFERENCES_FIELD, TENANT_ID_FIELD, VID_FIELD } from './dynamoDbUtil';
+import { DOCUMENT_STATUS_FIELD, LOCK_END_TS_FIELD, REFERENCES_FIELD, VID_FIELD } from './dynamoDbUtil';
 // eslint-disable-next-line import/order
 import sinon = require('sinon');
 
@@ -33,27 +32,17 @@
     });
 
     const id = 'bce8411e-c15e-448c-95dd-69155a837405';
-    const testTenantId = '9c7edea5-ab9f-4933-9845-9e915776d183';
     describe('ERROR Cases', () => {
-        const runTest = async (expectedResponse: BundleResponse, tenantId?: string) => {
+        const runTest = async (expectedResponse: BundleResponse) => {
             const dynamoDb = new AWS.DynamoDB();
             const bundleService = new DynamoDbBundleService(dynamoDb);
 
-            const deleteRequest: BatchReadWriteRequest =
-                tenantId === undefined
-                    ? {
-                          operation: 'delete',
-                          resourceType: 'Patient',
-                          id,
-                          resource: 'Patient/bce8411e-c15e-448c-95dd-69155a837405',
-                      }
-                    : {
-                          operation: 'delete',
-                          resourceType: 'Patient',
-                          id,
-                          tenantId,
-                          resource: 'Patient/bce8411e-c15e-448c-95dd-69155a837405',
-                      };
+            const deleteRequest: BatchReadWriteRequest = {
+                operation: 'delete',
+                resourceType: 'Patient',
+                id,
+                resource: 'Patient/bce8411e-c15e-448c-95dd-69155a837405',
+            };
             const actualResponse = await bundleService.transaction({
                 requests: [deleteRequest],
                 startTime: new Date(),
@@ -62,27 +51,63 @@
             expect(actualResponse).toStrictEqual(expectedResponse);
         };
 
-        const runFailedStaging = async (rid: string, tenantId?: string) => {
+        test('LOCK: Delete item that does not exist', async () => {
+            // READ items (Failure)
+            AWSMock.mock('DynamoDB', 'query', (params: QueryInput, callback: Function) => {
+                callback(null, { Items: [] });
+            });
+
+            const expectedResponse: BundleResponse = {
+                success: false,
+                message: 'Failed to find resources: Patient/bce8411e-c15e-448c-95dd-69155a837405',
+                batchReadWriteResponses: [],
+                errorType: 'USER_ERROR',
+            };
+
+            await runTest(expectedResponse);
+        });
+
+        test('LOCK: Try to delete item that exist, but system cannot obtain the lock', async () => {
             // READ items (Success)
             AWSMock.mock('DynamoDB', 'query', (params: QueryInput, callback: Function) => {
                 callback(null, {
                     Items: [
-                        DynamoDBConverter.marshall(
-                            tenantId !== undefined
-                                ? {
-                                      id: rid + tenantId,
-                                      vid: '1',
-                                      resourceType: 'Patient',
-                                      meta: { versionId: '1', lastUpdated: new Date().toISOString() },
-                                      tenantId,
-                                  }
-                                : {
-                                      id: rid,
-                                      vid: '1',
-                                      resourceType: 'Patient',
-                                      meta: { versionId: '1', lastUpdated: new Date().toISOString() },
-                                  },
-                        ),
+                        DynamoDBConverter.marshall({
+                            id,
+                            vid: '1',
+                            resourceType: 'Patient',
+                            meta: { versionId: '1', lastUpdated: new Date().toISOString() },
+                        }),
+                    ],
+                });
+            });
+
+            // LOCK items (Failure)
+            AWSMock.mock('DynamoDB', 'transactWriteItems', (params: TransactWriteItemsInput, callback: Function) => {
+                callback('ConditionalCheckFailed', {});
+            });
+
+            const expectedResponse: BundleResponse = {
+                success: false,
+                message: 'Failed to lock resources for transaction. Please try again after 35 seconds.',
+                batchReadWriteResponses: [],
+                errorType: 'SYSTEM_ERROR',
+            };
+
+            await runTest(expectedResponse);
+        });
+
+        test('STAGING: Item exist and lock obtained, but failed to stage', async () => {
+            // READ items (Success)
+            AWSMock.mock('DynamoDB', 'query', (params: QueryInput, callback: Function) => {
+                callback(null, {
+                    Items: [
+                        DynamoDBConverter.marshall({
+                            id,
+                            vid: '1',
+                            resourceType: 'Patient',
+                            meta: { versionId: '1', lastUpdated: new Date().toISOString() },
+                        }),
                     ],
                 });
             });
@@ -108,87 +133,13 @@
                 errorType: 'SYSTEM_ERROR',
             };
 
-            await runTest(expectedResponse, tenantId);
-        };
-
-        const runLockItemsFailure = async (rid: string, tenantId?: string) => {
-            // READ items (Success)
-            AWSMock.mock('DynamoDB', 'query', (params: QueryInput, callback: Function) => {
-                callback(null, {
-                    Items: [
-                        DynamoDBConverter.marshall(
-                            tenantId !== undefined
-                                ? {
-                                      id: rid + tenantId,
-                                      vid: '1',
-                                      resourceType: 'Patient',
-                                      meta: { versionId: '1', lastUpdated: new Date().toISOString() },
-                                      tenantId,
-                                  }
-                                : {
-                                      id: rid,
-                                      vid: '1',
-                                      resourceType: 'Patient',
-                                      meta: { versionId: '1', lastUpdated: new Date().toISOString() },
-                                  },
-                        ),
-                    ],
-                });
-            });
-
-            // LOCK items (Failure)
-            AWSMock.mock('DynamoDB', 'transactWriteItems', (params: TransactWriteItemsInput, callback: Function) => {
-                callback('ConditionalCheckFailed', {});
-            });
-
-            const expectedResponse: BundleResponse = {
-                success: false,
-                message: 'Failed to lock resources for transaction. Please try again after 35 seconds.',
-                batchReadWriteResponses: [],
-                errorType: 'SYSTEM_ERROR',
-            };
-            await runTest(expectedResponse, tenantId);
-        };
-
-        test('LOCK: Delete item that does not exist', async () => {
-            // READ items (Failure)
-            AWSMock.mock('DynamoDB', 'query', (params: QueryInput, callback: Function) => {
-                callback(null, { Items: [] });
-            });
-
-            const expectedResponse: BundleResponse = {
-                success: false,
-                message: 'Failed to find resources: Patient/bce8411e-c15e-448c-95dd-69155a837405',
-                batchReadWriteResponses: [],
-                errorType: 'USER_ERROR',
-            };
-
             await runTest(expectedResponse);
-            await runTest(expectedResponse, testTenantId);
-        });
-
-        test('LOCK: Try to delete item that exist, but system cannot obtain the lock', async () => {
-            await runLockItemsFailure(id);
-        });
-        test('LOCK: With tenant id:Try to delete item that exist, but system cannot obtain the lock', async () => {
-            await runLockItemsFailure(id, testTenantId);
-        });
-        test('STAGING: Item exist and lock obtained, but failed to stage', async () => {
-            await runFailedStaging(id);
-        });
-
-        test('STAGING: With tenant id: Item exist and lock obtained, but failed to stage', async () => {
-            await runFailedStaging(id, testTenantId);
         });
     });
 
     describe('SUCCESS Cases', () => {
         // When creating a resource, no locks is needed because no items in DDB to put a lock on yet
-        async function runCreateTest(
-            shouldReqHasReferences: boolean,
-            useVersionedReferences: boolean,
-            tenantId?: string,
-        ) {
+        async function runCreateTest(shouldReqHasReferences: boolean, useVersionedReferences: boolean = false) {
             // BUILD
             const transactWriteItemSpy = sinon.spy();
             AWSMock.mock('DynamoDB', 'transactWriteItems', (params: TransactWriteItemsInput, callback: Function) => {
@@ -240,7 +191,6 @@
                 resourceType,
                 id,
                 resource,
-                tenantId,
             };
 
             // OPERATE
@@ -274,9 +224,6 @@
                 insertedResourceJson[REFERENCES_FIELD] = [];
             }
             insertedResourceJson[LOCK_END_TS_FIELD] = Date.now();
-            if (tenantId !== undefined) {
-                insertedResourceJson[TENANT_ID_FIELD] = tenantId;
-            }
 
             const insertedResource = DynamoDBConverter.marshall(insertedResourceJson);
 
@@ -296,7 +243,7 @@
                     },
                 ],
             });
-            const expectedId = tenantId === undefined ? id : id + tenantId;
+
             // 2. change Patient record's documentStatus to be 'AVAILABLE'
             expect(transactWriteItemSpy.getCall(1).args[0]).toStrictEqual({
                 TransactItems: [
@@ -304,7 +251,7 @@
                         Update: {
                             TableName: '',
                             Key: {
-                                id: { S: expectedId },
+                                id: { S: id },
                                 vid: { N: '1' },
                             },
                             UpdateExpression: 'set documentStatus = :newStatus, lockEndTs = :futureEndTs',
@@ -327,7 +274,6 @@
                         operation: 'create',
                         lastModified: expect.stringMatching(utcTimeRegExp),
                         resourceType: 'Patient',
-                        tenantId,
                         resource: {
                             ...resource,
                             id,
@@ -343,31 +289,18 @@
             });
         }
         test('CREATING a resource with no references', async () => {
-            await runCreateTest(false, false);
+            await runCreateTest(false);
         });
 
         test('CREATING a resource with references', async () => {
-            await runCreateTest(true, false);
-        });
-
-        test('With TenantId: CREATING a resource with no references', async () => {
-            await runCreateTest(false, false, testTenantId);
-        });
-
-        test('With TenantId: CREATING a resource references', async () => {
-            await runCreateTest(true, false, testTenantId);
-        });
+            await runCreateTest(true);
+        });
+
         test('CREATING a resource with references and versioned reference links', async () => {
             await runCreateTest(true, true);
         });
-        test('With TenantId: CREATING a resource with references and versioned reference links', async () => {
-            await runCreateTest(true, true, testTenantId);
-        });
-        async function runUpdateTest(
-            shouldReqHasReferences: boolean,
-            useVersionedReferences: boolean = false,
-            tenantId?: string,
-        ) {
+
+        async function runUpdateTest(shouldReqHasReferences: boolean, useVersionedReferences: boolean = false) {
             // BUILD
             const transactWriteItemSpy = sinon.spy();
             AWSMock.mock('DynamoDB', 'transactWriteItems', (params: TransactWriteItemsInput, callback: Function) => {
@@ -402,22 +335,10 @@
                 meta: { versionId: newVid.toString(), lastUpdated: new Date().toISOString(), security: 'skynet' },
             };
 
-            const mostRecentResource = {
-                ...oldResource,
-                tenantId,
-            };
-
             const getMostRecentResourceStub = sinon.stub(DynamoDbHelper.prototype, 'getMostRecentResource');
-
-            if (tenantId === undefined) {
-                getMostRecentResourceStub
-                    .withArgs(resourceType, id, 'id, resourceType, meta')
-                    .returns(Promise.resolve({ message: 'Resource found', resource: oldResource }));
-            } else {
-                getMostRecentResourceStub
-                    .withArgs(resourceType, id, 'id, resourceType, meta, tenantId', tenantId)
-                    .returns(Promise.resolve({ message: 'Resource found', resource: mostRecentResource }));
-            }
+            getMostRecentResourceStub
+                .withArgs(resourceType, id, 'id, resourceType, meta')
+                .returns(Promise.resolve({ message: 'Resource found', resource: oldResource }));
 
             const dynamoDb = new AWS.DynamoDB();
             let versionedLinks;
@@ -432,21 +353,9 @@
                     meta: { versionId: 3 },
                 };
 
-                if (tenantId === undefined) {
-                    getMostRecentResourceStub
-                        .withArgs('Organization', '1', 'meta')
-                        .returns(Promise.resolve({ message: 'Resource found', resource: organizationResource }));
-                } else {
-                    const tenantIdOrganizationResource = {
-                        ...organizationResource,
-                        tenantId,
-                    };
-                    getMostRecentResourceStub
-                        .withArgs('Organization', '1', 'meta', tenantId)
-                        .returns(
-                            Promise.resolve({ message: 'Resource found', resource: tenantIdOrganizationResource }),
-                        );
-                }
+                getMostRecentResourceStub
+                    .withArgs('Organization', '1', 'meta')
+                    .returns(Promise.resolve({ message: 'Resource found', resource: organizationResource }));
             }
             const transactionService = new DynamoDbBundleService(dynamoDb, false, undefined, { versionedLinks });
 
@@ -455,7 +364,6 @@
                 resourceType,
                 id,
                 resource: newResource,
-                tenantId,
             };
 
             // OPERATE
@@ -475,7 +383,7 @@
                         Update: {
                             TableName: '',
                             Key: {
-                                id: { S: tenantId === undefined ? id : id + tenantId },
+                                id: { S: id },
                                 vid: { N: oldVid.toString() },
                             },
                             ConditionExpression:
@@ -511,10 +419,7 @@
                 insertedResourceJson[REFERENCES_FIELD] = [];
             }
             insertedResourceJson[LOCK_END_TS_FIELD] = Date.now();
-            if (tenantId !== undefined) {
-                insertedResourceJson[TENANT_ID_FIELD] = tenantId;
-                insertedResourceJson.id += tenantId;
-            }
+
             const insertedResource = DynamoDBConverter.marshall(insertedResourceJson);
             insertedResource.lockEndTs.N = expect.stringMatching(timeFromEpochInMsRegExp);
             insertedResource.meta!.M!.lastUpdated.S = expect.stringMatching(utcTimeRegExp);
@@ -539,7 +444,7 @@
                         Update: {
                             TableName: '',
                             Key: {
-                                id: { S: tenantId === undefined ? id : id + tenantId },
+                                id: { S: id },
                                 vid: { N: oldVid.toString() },
                             },
                             ConditionExpression: 'resourceType = :resourceType',
@@ -557,7 +462,7 @@
                         Update: {
                             TableName: '',
                             Key: {
-                                id: { S: tenantId === undefined ? id : id + tenantId },
+                                id: { S: id },
                                 vid: { N: newVid.toString() },
                             },
                             ConditionExpression: 'resourceType = :resourceType',
@@ -583,7 +488,6 @@
                         operation: 'update',
                         lastModified: expect.stringMatching(utcTimeRegExp),
                         resourceType,
-                        tenantId,
                         resource: {
                             ...newResource,
                             meta: {
@@ -608,18 +512,6 @@
 
         test('UPDATING a resource with references and versioned reference links', async () => {
             await runUpdateTest(true, true);
-        });
-
-        test('With TenantId: UPDATING a resource with no references', async () => {
-            await runUpdateTest(false, false, testTenantId);
-        });
-
-        test('With TenantId: UPDATING a resource with references', async () => {
-            await runUpdateTest(true, false, testTenantId);
-        });
-
-        test('With TenantId: UPDATING a resource with references and versioned reference links', async () => {
-            await runUpdateTest(true, true, testTenantId);
         });
     });
 
@@ -940,841 +832,4 @@
             await runTransaction(true, false, true);
         });
     });
-});
-=======
-/*
- *  Copyright Amazon.com, Inc. or its affiliates. All Rights Reserved.
- *  SPDX-License-Identifier: Apache-2.0
- */
-
-// eslint-disable-next-line import/no-extraneous-dependencies
-import * as AWSMock from 'aws-sdk-mock';
-
-import { QueryInput, TransactWriteItemsInput } from 'aws-sdk/clients/dynamodb';
-// @ts-ignore
-import AWS from 'aws-sdk';
-import {
-    BundleResponse,
-    BatchReadWriteRequest,
-    TypeOperation,
-    ResourceNotFoundError,
-} from 'fhir-works-on-aws-interface';
-import { DynamoDbBundleService } from './dynamoDbBundleService';
-import { DynamoDBConverter } from './dynamoDb';
-import { timeFromEpochInMsRegExp, utcTimeRegExp, uuidRegExp } from '../../testUtilities/regExpressions';
-import DynamoDbHelper from './dynamoDbHelper';
-import { DOCUMENT_STATUS_FIELD, LOCK_END_TS_FIELD, REFERENCES_FIELD, VID_FIELD } from './dynamoDbUtil';
-// eslint-disable-next-line import/order
-import sinon = require('sinon');
-
-AWSMock.setSDKInstance(AWS);
-
-describe('atomicallyReadWriteResources', () => {
-    afterEach(() => {
-        AWSMock.restore();
-        sinon.restore();
-    });
-
-    const id = 'bce8411e-c15e-448c-95dd-69155a837405';
-    describe('ERROR Cases', () => {
-        const runTest = async (expectedResponse: BundleResponse) => {
-            const dynamoDb = new AWS.DynamoDB();
-            const bundleService = new DynamoDbBundleService(dynamoDb);
-
-            const deleteRequest: BatchReadWriteRequest = {
-                operation: 'delete',
-                resourceType: 'Patient',
-                id,
-                resource: 'Patient/bce8411e-c15e-448c-95dd-69155a837405',
-            };
-            const actualResponse = await bundleService.transaction({
-                requests: [deleteRequest],
-                startTime: new Date(),
-            });
-
-            expect(actualResponse).toStrictEqual(expectedResponse);
-        };
-
-        test('LOCK: Delete item that does not exist', async () => {
-            // READ items (Failure)
-            AWSMock.mock('DynamoDB', 'query', (params: QueryInput, callback: Function) => {
-                callback(null, { Items: [] });
-            });
-
-            const expectedResponse: BundleResponse = {
-                success: false,
-                message: 'Failed to find resources: Patient/bce8411e-c15e-448c-95dd-69155a837405',
-                batchReadWriteResponses: [],
-                errorType: 'USER_ERROR',
-            };
-
-            await runTest(expectedResponse);
-        });
-
-        test('LOCK: Try to delete item that exist, but system cannot obtain the lock', async () => {
-            // READ items (Success)
-            AWSMock.mock('DynamoDB', 'query', (params: QueryInput, callback: Function) => {
-                callback(null, {
-                    Items: [
-                        DynamoDBConverter.marshall({
-                            id,
-                            vid: '1',
-                            resourceType: 'Patient',
-                            meta: { versionId: '1', lastUpdated: new Date().toISOString() },
-                        }),
-                    ],
-                });
-            });
-
-            // LOCK items (Failure)
-            AWSMock.mock('DynamoDB', 'transactWriteItems', (params: TransactWriteItemsInput, callback: Function) => {
-                callback('ConditionalCheckFailed', {});
-            });
-
-            const expectedResponse: BundleResponse = {
-                success: false,
-                message: 'Failed to lock resources for transaction. Please try again after 35 seconds.',
-                batchReadWriteResponses: [],
-                errorType: 'SYSTEM_ERROR',
-            };
-
-            await runTest(expectedResponse);
-        });
-
-        test('STAGING: Item exist and lock obtained, but failed to stage', async () => {
-            // READ items (Success)
-            AWSMock.mock('DynamoDB', 'query', (params: QueryInput, callback: Function) => {
-                callback(null, {
-                    Items: [
-                        DynamoDBConverter.marshall({
-                            id,
-                            vid: '1',
-                            resourceType: 'Patient',
-                            meta: { versionId: '1', lastUpdated: new Date().toISOString() },
-                        }),
-                    ],
-                });
-            });
-
-            const transactWriteItemStub = sinon.stub();
-            // LOCK Items (Success)
-            transactWriteItemStub.onFirstCall().returns({ error: null, value: {} });
-
-            // STAGE Items (Failure)
-            transactWriteItemStub.onSecondCall().returns({ error: 'ConditionalCheckFailed', value: {} });
-
-            // Rollback Items (Success)
-            transactWriteItemStub.onThirdCall().returns({ error: null, value: {} });
-            AWSMock.mock('DynamoDB', 'transactWriteItems', (params: TransactWriteItemsInput, callback: Function) => {
-                const result = transactWriteItemStub();
-                callback(result?.error || null, result?.value || {});
-            });
-
-            const expectedResponse: BundleResponse = {
-                success: false,
-                message: 'Failed to stage resources for transaction',
-                batchReadWriteResponses: [],
-                errorType: 'SYSTEM_ERROR',
-            };
-
-            await runTest(expectedResponse);
-        });
-    });
-
-    describe('SUCCESS Cases', () => {
-        // When creating a resource, no locks is needed because no items in DDB to put a lock on yet
-        async function runCreateTest(shouldReqHasReferences: boolean, useVersionedReferences: boolean = false) {
-            // BUILD
-            const transactWriteItemSpy = sinon.spy();
-            AWSMock.mock('DynamoDB', 'transactWriteItems', (params: TransactWriteItemsInput, callback: Function) => {
-                transactWriteItemSpy(params);
-                callback(null, {});
-            });
-            const dynamoDb = new AWS.DynamoDB();
-            let versionedLinks;
-            if (useVersionedReferences) {
-                versionedLinks = {
-                    Patient: ['managingOrganization.reference'],
-                };
-                const organizationResource: any = {
-                    resourceType: 'Organization',
-                    name: 'ACME .Inc',
-                    active: true,
-                    meta: { versionId: 3 },
-                };
-
-                sinon
-                    .stub(DynamoDbHelper.prototype, 'getMostRecentResource')
-                    .withArgs('Organization', '1', 'meta')
-                    .returns(Promise.resolve({ message: 'Resource found', resource: organizationResource }));
-            }
-            const transactionService = new DynamoDbBundleService(dynamoDb, false, undefined, { versionedLinks });
-
-            const resourceType = 'Patient';
-            const resource: any = {
-                resourceType,
-                name: [
-                    {
-                        family: 'Smith',
-                        given: ['John'],
-                    },
-                ],
-                gender: 'male',
-                meta: { security: 'gondor' },
-            };
-
-            const organization = 'Organization/1';
-            if (shouldReqHasReferences) {
-                resource.managingOrganization = {
-                    reference: organization,
-                };
-            }
-
-            const createRequest: BatchReadWriteRequest = {
-                operation: 'create',
-                resourceType,
-                id,
-                resource,
-            };
-
-            // OPERATE
-            const actualResponse = await transactionService.transaction({
-                requests: [createRequest],
-                startTime: new Date(),
-            });
-
-            // CHECK
-            // transactWriteItem requests is called twice
-            expect(transactWriteItemSpy.calledTwice).toBeTruthy();
-
-            const insertedResourceJson: any = {
-                ...resource,
-                id: 'holder',
-                meta: {
-                    lastUpdated: 'holder',
-                    versionId: '1',
-                    security: 'gondor',
-                },
-            };
-            insertedResourceJson[DOCUMENT_STATUS_FIELD] = 'PENDING';
-            insertedResourceJson[VID_FIELD] = 1;
-            if (shouldReqHasReferences) {
-                if (useVersionedReferences) {
-                    insertedResourceJson[REFERENCES_FIELD] = [`${organization}/_history/3`];
-                } else {
-                    insertedResourceJson[REFERENCES_FIELD] = [organization];
-                }
-            } else {
-                insertedResourceJson[REFERENCES_FIELD] = [];
-            }
-            insertedResourceJson[LOCK_END_TS_FIELD] = Date.now();
-
-            const insertedResource = DynamoDBConverter.marshall(insertedResourceJson);
-
-            // Setting up test assertions
-            insertedResource.id.S = expect.stringMatching(uuidRegExp);
-            insertedResource[LOCK_END_TS_FIELD].N = expect.stringMatching(timeFromEpochInMsRegExp);
-            insertedResource.meta!.M!.lastUpdated.S = expect.stringMatching(utcTimeRegExp);
-
-            // 1. create new Patient record with documentStatus of 'PENDING'
-            expect(transactWriteItemSpy.getCall(0).args[0]).toStrictEqual({
-                TransactItems: [
-                    {
-                        Put: {
-                            TableName: '',
-                            Item: insertedResource,
-                        },
-                    },
-                ],
-            });
-
-            // 2. change Patient record's documentStatus to be 'AVAILABLE'
-            expect(transactWriteItemSpy.getCall(1).args[0]).toStrictEqual({
-                TransactItems: [
-                    {
-                        Update: {
-                            TableName: '',
-                            Key: {
-                                id: { S: id },
-                                vid: { N: '1' },
-                            },
-                            UpdateExpression: 'set documentStatus = :newStatus, lockEndTs = :futureEndTs',
-                            ConditionExpression: 'resourceType = :resourceType',
-                            ExpressionAttributeValues: {
-                                ':newStatus': { S: 'AVAILABLE' },
-                                ':futureEndTs': { N: expect.stringMatching(timeFromEpochInMsRegExp) },
-                                ':resourceType': { S: 'Patient' },
-                            },
-                        },
-                    },
-                ],
-            });
-            expect(actualResponse).toStrictEqual({
-                message: 'Successfully committed requests to DB',
-                batchReadWriteResponses: [
-                    {
-                        id,
-                        vid: '1',
-                        operation: 'create',
-                        lastModified: expect.stringMatching(utcTimeRegExp),
-                        resourceType: 'Patient',
-                        resource: {
-                            ...resource,
-                            id,
-                            meta: {
-                                lastUpdated: expect.stringMatching(utcTimeRegExp),
-                                versionId: '1',
-                                security: 'gondor',
-                            },
-                        },
-                    },
-                ],
-                success: true,
-            });
-        }
-        test('CREATING a resource with no references', async () => {
-            await runCreateTest(false);
-        });
-
-        test('CREATING a resource with references', async () => {
-            await runCreateTest(true);
-        });
-
-        test('CREATING a resource with references and versioned reference links', async () => {
-            await runCreateTest(true, true);
-        });
-
-        async function runUpdateTest(shouldReqHasReferences: boolean, useVersionedReferences: boolean = false) {
-            // BUILD
-            const transactWriteItemSpy = sinon.spy();
-            AWSMock.mock('DynamoDB', 'transactWriteItems', (params: TransactWriteItemsInput, callback: Function) => {
-                transactWriteItemSpy(params);
-                callback(null, {});
-            });
-            const resourceType = 'Patient';
-            const oldVid = 1;
-            const newVid = oldVid + 1;
-            const organization = 'Organization/1';
-            const oldResource: any = {
-                id,
-                resourceType,
-                name: [
-                    {
-                        family: 'Jameson',
-                        given: ['Matt'],
-                    },
-                ],
-                meta: { versionId: oldVid.toString(), lastUpdated: new Date().toISOString() },
-            };
-
-            if (shouldReqHasReferences) {
-                oldResource.managingOrganization = {
-                    reference: organization,
-                };
-            }
-
-            const newResource = {
-                ...oldResource,
-                test: 'test',
-                meta: { versionId: newVid.toString(), lastUpdated: new Date().toISOString(), security: 'skynet' },
-            };
-
-            const getMostRecentResourceStub = sinon.stub(DynamoDbHelper.prototype, 'getMostRecentResource');
-            getMostRecentResourceStub
-                .withArgs(resourceType, id, 'id, resourceType, meta')
-                .returns(Promise.resolve({ message: 'Resource found', resource: oldResource }));
-
-            const dynamoDb = new AWS.DynamoDB();
-            let versionedLinks;
-            if (useVersionedReferences) {
-                versionedLinks = {
-                    Patient: ['managingOrganization.reference'],
-                };
-                const organizationResource: any = {
-                    resourceType: 'Organization',
-                    name: 'ACME .Inc',
-                    active: true,
-                    meta: { versionId: 3 },
-                };
-
-                getMostRecentResourceStub
-                    .withArgs('Organization', '1', 'meta')
-                    .returns(Promise.resolve({ message: 'Resource found', resource: organizationResource }));
-            }
-            const transactionService = new DynamoDbBundleService(dynamoDb, false, undefined, { versionedLinks });
-
-            const updateRequest: BatchReadWriteRequest = {
-                operation: 'update',
-                resourceType,
-                id,
-                resource: newResource,
-            };
-
-            // OPERATE
-            const actualResponse = await transactionService.transaction({
-                requests: [updateRequest],
-                startTime: new Date(),
-            });
-
-            // CHECK
-            // transactWriteItem requests is called thrice
-            expect(transactWriteItemSpy.calledThrice).toBeTruthy();
-
-            // 0. change Patient record's documentStatus to be 'LOCKED'
-            expect(transactWriteItemSpy.getCall(0).args[0]).toStrictEqual({
-                TransactItems: [
-                    {
-                        Update: {
-                            TableName: '',
-                            Key: {
-                                id: { S: id },
-                                vid: { N: oldVid.toString() },
-                            },
-                            ConditionExpression:
-                                'resourceType = :resourceType AND (documentStatus = :oldStatus OR (lockEndTs < :currentTs AND (documentStatus = :lockStatus OR documentStatus = :pendingStatus OR documentStatus = :pendingDeleteStatus)))',
-                            UpdateExpression: 'set documentStatus = :newStatus, lockEndTs = :futureEndTs',
-                            ExpressionAttributeValues: {
-                                ':newStatus': { S: 'LOCKED' },
-                                ':lockStatus': { S: 'LOCKED' },
-                                ':oldStatus': { S: 'AVAILABLE' },
-                                ':pendingDeleteStatus': { S: 'PENDING_DELETE' },
-                                ':pendingStatus': { S: 'PENDING' },
-                                ':currentTs': { N: expect.stringMatching(timeFromEpochInMsRegExp) },
-                                ':futureEndTs': { N: expect.stringMatching(timeFromEpochInMsRegExp) },
-                                ':resourceType': { S: 'Patient' },
-                            },
-                        },
-                    },
-                ],
-            });
-
-            const insertedResourceJson: any = {
-                ...newResource,
-            };
-            insertedResourceJson[DOCUMENT_STATUS_FIELD] = 'PENDING';
-            insertedResourceJson[VID_FIELD] = newVid;
-            if (shouldReqHasReferences) {
-                if (useVersionedReferences) {
-                    insertedResourceJson[REFERENCES_FIELD] = [`${organization}/_history/3`];
-                } else {
-                    insertedResourceJson[REFERENCES_FIELD] = [organization];
-                }
-            } else {
-                insertedResourceJson[REFERENCES_FIELD] = [];
-            }
-            insertedResourceJson[LOCK_END_TS_FIELD] = Date.now();
-
-            const insertedResource = DynamoDBConverter.marshall(insertedResourceJson);
-            insertedResource.lockEndTs.N = expect.stringMatching(timeFromEpochInMsRegExp);
-            insertedResource.meta!.M!.lastUpdated.S = expect.stringMatching(utcTimeRegExp);
-            insertedResource.meta!.M!.versionId.S = newVid.toString();
-
-            // 1. create new Patient record with documentStatus of 'PENDING'
-            expect(transactWriteItemSpy.getCall(1).args[0]).toStrictEqual({
-                TransactItems: [
-                    {
-                        Put: {
-                            TableName: '',
-                            Item: insertedResource,
-                        },
-                    },
-                ],
-            });
-
-            // 2. change Patient record's documentStatus to be 'AVAILABLE'
-            expect(transactWriteItemSpy.getCall(2).args[0]).toStrictEqual({
-                TransactItems: [
-                    {
-                        Update: {
-                            TableName: '',
-                            Key: {
-                                id: { S: id },
-                                vid: { N: oldVid.toString() },
-                            },
-                            ConditionExpression: 'resourceType = :resourceType',
-                            UpdateExpression: 'set documentStatus = :newStatus, lockEndTs = :futureEndTs',
-                            ExpressionAttributeValues: {
-                                ':newStatus': { S: 'DELETED' },
-                                ':futureEndTs': { N: expect.stringMatching(timeFromEpochInMsRegExp) },
-                                ':resourceType': {
-                                    S: 'Patient',
-                                },
-                            },
-                        },
-                    },
-                    {
-                        Update: {
-                            TableName: '',
-                            Key: {
-                                id: { S: id },
-                                vid: { N: newVid.toString() },
-                            },
-                            ConditionExpression: 'resourceType = :resourceType',
-                            UpdateExpression: 'set documentStatus = :newStatus, lockEndTs = :futureEndTs',
-                            ExpressionAttributeValues: {
-                                ':newStatus': { S: 'AVAILABLE' },
-                                ':futureEndTs': { N: expect.stringMatching(timeFromEpochInMsRegExp) },
-                                ':resourceType': {
-                                    S: 'Patient',
-                                },
-                            },
-                        },
-                    },
-                ],
-            });
-
-            expect(actualResponse).toStrictEqual({
-                message: 'Successfully committed requests to DB',
-                batchReadWriteResponses: [
-                    {
-                        id,
-                        vid: newVid.toString(),
-                        operation: 'update',
-                        lastModified: expect.stringMatching(utcTimeRegExp),
-                        resourceType,
-                        resource: {
-                            ...newResource,
-                            meta: {
-                                versionId: newVid.toString(),
-                                lastUpdated: expect.stringMatching(utcTimeRegExp),
-                                security: 'skynet',
-                            },
-                        },
-                    },
-                ],
-                success: true,
-            });
-        }
-
-        test('UPDATING a resource with no references', async () => {
-            await runUpdateTest(false);
-        });
-
-        test('UPDATING a resource with references', async () => {
-            await runUpdateTest(true);
-        });
-
-        test('UPDATING a resource with references and versioned reference links', async () => {
-            await runUpdateTest(true, true);
-        });
-    });
-
-    describe('Update as Create Cases', () => {
-        const runTest = async (supportUpdateCreate: boolean, operation: TypeOperation, isLockSuccessful: boolean) => {
-            // READ items (Failure)
-            AWSMock.mock('DynamoDB', 'query', (params: QueryInput, callback: Function) => {
-                callback(null, { Items: [] });
-            });
-
-            const dynamoDb = new AWS.DynamoDB();
-            const bundleService = new DynamoDbBundleService(dynamoDb, supportUpdateCreate);
-
-            const batchRequest: BatchReadWriteRequest = {
-                operation,
-                resourceType: 'Patient',
-                id,
-                resource: `Patient/${id}`,
-            };
-            // @ts-ignore
-            const actualResponse = await bundleService.lockItems([batchRequest]);
-            if (isLockSuccessful) {
-                expect(actualResponse).toStrictEqual({
-                    lockedItems: [],
-                    successfulLock: true,
-                });
-            } else {
-                expect(actualResponse).toStrictEqual({
-                    errorMessage: `Failed to find resources: Patient/${id}`,
-                    errorType: 'USER_ERROR',
-                    lockedItems: [],
-                    successfulLock: false,
-                });
-            }
-        };
-
-        const testCases = [
-            // ['supportUpdateCreate', 'operation', 'isLockSuccessful'],
-            [true, 'create', true],
-            [true, 'update', true],
-            [true, 'read', false],
-            [false, 'create', true],
-            [false, 'update', false],
-            [false, 'read', false],
-        ];
-
-        // eslint-disable-next-line no-restricted-syntax
-        for (const [supportUpdateCreate, operation, isLockSuccessful] of testCases) {
-            test('lock update ', async () => {
-                await runTest(supportUpdateCreate as boolean, operation as TypeOperation, isLockSuccessful as boolean);
-            });
-        }
-    });
-
-    const apiUrl = 'https://patient.ia/fhir';
-
-    describe('Bundle transaction with multiple resources', () => {
-        async function runTransaction(
-            useVersionedReferences: boolean,
-            supportUpdateCreate: boolean,
-            errorFindingLatestVersion: boolean,
-        ) {
-            // BUILD
-            const transactWriteItemSpy = sinon.spy();
-            AWSMock.mock('DynamoDB', 'transactWriteItems', (params: TransactWriteItemsInput, callback: Function) => {
-                transactWriteItemSpy(params);
-                callback(null, {});
-            });
-            // new organization, create
-            const managingOrgId = 'org1';
-            const managingOrgResource = {
-                id: managingOrgId,
-                resourceType: 'Organization',
-                name: 'New Org .Inc',
-                meta: { lastUpdated: new Date().toISOString() },
-            };
-            // this org already exists, just referencing to it
-            const contactOrgId = 'org2';
-            const contactOrgResource = {
-                id: contactOrgId,
-                resourceType: 'Organization',
-                name: 'Existing Ltd.',
-                meta: { versionId: '7', lastUpdated: new Date().toISOString() },
-            };
-            // practitioner already exists but we also update it now
-            const practitionerId = 'practitioner1';
-            const oldPractitionerResource = {
-                id: practitionerId,
-                resourceType: 'Practitioner',
-                name: 'James Brown',
-                meta: { versionId: '2', lastUpdated: new Date().toISOString() },
-            };
-            // updated version included in the bundle
-            const newPractitionerResource = {
-                id: practitionerId,
-                resourceType: 'Practitioner',
-                name: 'James Dean',
-                meta: { versionId: '3', lastUpdated: new Date().toISOString() },
-            };
-            // new patient resource with 3 references
-            const patientResource = {
-                id,
-                resourceType: 'Patient',
-                name: [
-                    {
-                        family: 'Jameson',
-                        given: ['Matt'],
-                    },
-                ],
-                managingOrganization: {
-                    reference: `${apiUrl}/Organization/org1`,
-                },
-                generalPractitioner: {
-                    reference: 'Practitioner/practitioner1',
-                },
-                contact: {
-                    organization: {
-                        reference: 'Organization/org2',
-                    },
-                },
-                meta: { versionId: '1', lastUpdated: new Date().toISOString() },
-            };
-            const getMostRecentResourceStub = sinon.stub(DynamoDbHelper.prototype, 'getMostRecentResource');
-            if (supportUpdateCreate) {
-                // in the update as create scenario the managing org looks like an update, so we try to get the most recent version
-                getMostRecentResourceStub
-                    .withArgs('Organization', managingOrgId, 'id, resourceType, meta')
-                    .throws(new ResourceNotFoundError(managingOrgId, 'This organization does not exist yet'));
-            }
-
-            getMostRecentResourceStub
-                .withArgs('Practitioner', practitionerId, 'id, resourceType, meta')
-                .returns(Promise.resolve({ message: 'Resource found', resource: oldPractitionerResource }));
-
-            const dynamoDb = new AWS.DynamoDB();
-            let versionedLinks;
-            if (useVersionedReferences) {
-                versionedLinks = {
-                    Patient: [
-                        'managingOrganization.reference',
-                        'generalPractitioner.reference',
-                        'contact.organization.reference',
-                    ],
-                };
-
-                if (errorFindingLatestVersion) {
-                    getMostRecentResourceStub
-                        .withArgs('Organization', contactOrgId, 'meta')
-                        .throws(new Error('Error connecting to database'));
-                } else {
-                    getMostRecentResourceStub
-                        .withArgs('Organization', contactOrgId, 'meta')
-                        .returns(Promise.resolve({ message: 'Resource found', resource: contactOrgResource }));
-                }
-            }
-            const transactionService = new DynamoDbBundleService(dynamoDb, supportUpdateCreate, undefined, {
-                versionedLinks,
-            });
-
-            let updateOrCreateOperation = 'create';
-            if (supportUpdateCreate) {
-                updateOrCreateOperation = 'update';
-            }
-            const requestsList: BatchReadWriteRequest[] = [
-                {
-                    operation: updateOrCreateOperation as TypeOperation,
-                    resourceType: 'Organization',
-                    id: managingOrgId,
-                    resource: managingOrgResource,
-                },
-                {
-                    operation: 'update',
-                    resourceType: 'Practitioner',
-                    id: practitionerId,
-                    resource: newPractitionerResource,
-                },
-                {
-                    operation: 'create',
-                    resourceType: 'Patient',
-                    id,
-                    resource: patientResource,
-                },
-            ];
-
-            // OPERATE
-            const actualResponse = await transactionService.transaction({
-                requests: requestsList,
-                startTime: new Date(),
-            });
-
-            if (errorFindingLatestVersion) {
-                expect(actualResponse).toStrictEqual({
-                    success: false,
-                    message: 'Failed to find some resource versions for transaction',
-                    batchReadWriteResponses: [],
-                    errorType: 'USER_ERROR',
-                });
-                return;
-            }
-
-            // CHECK
-            // transactWriteItem requests is called thrice
-            expect(transactWriteItemSpy.calledThrice).toBeTruthy();
-
-            // 0. change Practitioner record's documentStatus to be 'LOCKED'
-            expect(transactWriteItemSpy.getCall(0).args[0]).toStrictEqual({
-                TransactItems: [
-                    {
-                        Update: {
-                            TableName: '',
-                            Key: {
-                                id: { S: practitionerId },
-                                vid: { N: oldPractitionerResource.meta.versionId.toString() },
-                            },
-                            ConditionExpression:
-                                'resourceType = :resourceType AND (documentStatus = :oldStatus OR (lockEndTs < :currentTs AND (documentStatus = :lockStatus OR documentStatus = :pendingStatus OR documentStatus = :pendingDeleteStatus)))',
-                            UpdateExpression: 'set documentStatus = :newStatus, lockEndTs = :futureEndTs',
-                            ExpressionAttributeValues: {
-                                ':newStatus': { S: 'LOCKED' },
-                                ':lockStatus': { S: 'LOCKED' },
-                                ':oldStatus': { S: 'AVAILABLE' },
-                                ':pendingDeleteStatus': { S: 'PENDING_DELETE' },
-                                ':pendingStatus': { S: 'PENDING' },
-                                ':currentTs': { N: expect.stringMatching(timeFromEpochInMsRegExp) },
-                                ':futureEndTs': { N: expect.stringMatching(timeFromEpochInMsRegExp) },
-                                ':resourceType': { S: 'Practitioner' },
-                            },
-                        },
-                    },
-                ],
-            });
-
-            // 1. create new records with documentStatus of 'PENDING'
-            let txItems = transactWriteItemSpy.getCall(1).args[0].TransactItems;
-            expect(txItems.length).toEqual(3);
-            expect(txItems.map((item: any) => item.Put.Item.documentStatus.S)).toEqual([
-                'PENDING',
-                'PENDING',
-                'PENDING',
-            ]);
-
-            // 2. change documentStatus of records
-            txItems = transactWriteItemSpy.getCall(2).args[0].TransactItems;
-            expect(
-                txItems.map((item: any) => {
-                    return {
-                        status: item.Update.ExpressionAttributeValues[':newStatus'].S,
-                        resourceType: item.Update.ExpressionAttributeValues[':resourceType'].S,
-                        id: item.Update.Key.id.S,
-                        vid: item.Update.Key.vid.N,
-                    };
-                }),
-            ).toStrictEqual([
-                {
-                    id: 'practitioner1',
-                    resourceType: 'Practitioner',
-                    status: 'DELETED',
-                    vid: '2',
-                },
-                {
-                    id: 'org1',
-                    resourceType: 'Organization',
-                    status: 'AVAILABLE',
-                    vid: '1',
-                },
-                {
-                    id: 'practitioner1',
-                    resourceType: 'Practitioner',
-                    status: 'AVAILABLE',
-                    vid: '3',
-                },
-                {
-                    id: 'bce8411e-c15e-448c-95dd-69155a837405',
-                    resourceType: 'Patient',
-                    status: 'AVAILABLE',
-                    vid: '1',
-                },
-            ]);
-
-            expect(actualResponse.success).toEqual(true);
-            expect(actualResponse.message).toEqual('Successfully committed requests to DB');
-            expect(actualResponse.batchReadWriteResponses.length).toEqual(3);
-
-            if (useVersionedReferences) {
-                expect(patientResource.managingOrganization.reference).toEqual(
-                    `${apiUrl}/Organization/org1/_history/1`,
-                );
-                expect(patientResource.generalPractitioner.reference).toEqual('Practitioner/practitioner1/_history/3');
-                expect(patientResource.contact.organization.reference).toEqual('Organization/org2/_history/7');
-            } else {
-                expect(patientResource.managingOrganization.reference).toEqual(`${apiUrl}/Organization/org1`);
-                expect(patientResource.generalPractitioner.reference).toEqual('Practitioner/practitioner1');
-                expect(patientResource.contact.organization.reference).toEqual('Organization/org2');
-            }
-        }
-
-        test('transaction without versioned references', async () => {
-            await runTransaction(false, false, false);
-        });
-
-        test('transaction with versioned references', async () => {
-            await runTransaction(true, false, false);
-        });
-
-        test('transaction with update as create and without versioned references', async () => {
-            await runTransaction(false, true, false);
-        });
-
-        test('transaction with update as create and with versioned references', async () => {
-            await runTransaction(true, true, false);
-        });
-
-        test('transaction with versioned references and error finding latest version', async () => {
-            await runTransaction(true, false, true);
-        });
-
-        test('transaction with versioned references, update as create and error finding latest version', async () => {
-            await runTransaction(true, false, true);
-        });
-    });
-});
->>>>>>> a6f8a52d
+});