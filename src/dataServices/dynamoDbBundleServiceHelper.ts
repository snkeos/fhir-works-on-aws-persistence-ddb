/*
 *  Copyright Amazon.com, Inc. or its affiliates. All Rights Reserved.
 *  SPDX-License-Identifier: Apache-2.0
 */

import uuidv4 from 'uuid/v4';
import {
    BatchReadWriteRequest,
    BatchReadWriteResponse,
    TypeOperation,
    SystemOperation,
} from 'fhir-works-on-aws-interface';
import { buildHashKey, DynamoDbUtil } from './dynamoDbUtil';
import DOCUMENT_STATUS from './documentStatus';
import { DynamoDBConverter, RESOURCE_TABLE } from './dynamoDb';
import DynamoDbParamBuilder from './dynamoDbParamBuilder';

export interface ItemRequest {
    id: string;
    vid?: number;
    tenantId?: string;
    resourceType: string;
    operation: TypeOperation | SystemOperation;
    isOriginalUpdateItem?: boolean;
}

export default class DynamoDbBundleServiceHelper {
    static generateStagingRequests(
        requests: BatchReadWriteRequest[],
        idToVersionId: Record<string, number>,
        tenantId?: string,
    ) {
        const deleteRequests: any = [];
        const createRequests: any = [];
        const updateRequests: any = [];
        const readRequests: any = [];

        let newLocks: ItemRequest[] = [];
        let newBundleEntryResponses: BatchReadWriteResponse[] = [];

        requests.forEach((request) => {
            switch (request.operation) {
                case 'create': {
                    // Add create request, put it in PENDING
                    let id = uuidv4();
                    if (request.id) {
                        id = request.id;
                    }

                    const vid = 1;
                    const Item = DynamoDbUtil.prepItemForDdbInsert(
                        request.resource,
                        id,
                        vid,
                        DOCUMENT_STATUS.PENDING,
<<<<<<< HEAD
                        request.tenantId,
=======
                        tenantId,
>>>>>>> a6f8a52d
                    );

                    createRequests.push({
                        Put: {
                            TableName: RESOURCE_TABLE,
                            Item: DynamoDBConverter.marshall(Item),
                        },
                    });
                    const { stagingResponse, itemLocked } = this.addStagingResponseAndItemsLocked(
                        request.operation,
                        {
                            ...request.resource,
                            meta: { ...Item.meta },
                            id,
                        },
                        request.tenantId,
                    );
                    newBundleEntryResponses = newBundleEntryResponses.concat(stagingResponse);
                    newLocks = newLocks.concat(itemLocked);
                    break;
                }
                case 'update': {
                    // Create new entry with status = PENDING
                    // When updating a resource, create a new Document for that resource
                    // if availabe id of the request always wins
                    let { id } = request;
                    if (id === undefined) {
                        id = request.resource.id;
                    }
                    if (id === undefined) {
                        id = uuidv4();
                    }
                    const vid = (idToVersionId[id] || 0) + 1;
                    const Item = DynamoDbUtil.prepItemForDdbInsert(
                        request.resource,
                        id,
                        vid,
                        DOCUMENT_STATUS.PENDING,
<<<<<<< HEAD
                        request.tenantId,
=======
                        tenantId,
>>>>>>> a6f8a52d
                    );

                    updateRequests.push({
                        Put: {
                            TableName: RESOURCE_TABLE,
                            Item: DynamoDBConverter.marshall(Item),
                        },
                    });

                    const { stagingResponse, itemLocked } = this.addStagingResponseAndItemsLocked(
                        request.operation,
                        {
                            ...request.resource,
                            meta: { ...Item.meta },
                            id,
                        },
                        request.tenantId,
                    );
                    newBundleEntryResponses = newBundleEntryResponses.concat(stagingResponse);
                    newLocks = newLocks.concat(itemLocked);
                    break;
                }
                case 'delete': {
                    // Mark documentStatus as PENDING_DELETE
                    const { id, resourceType, tenantId } = request;
                    const vid = idToVersionId[id];
                    deleteRequests.push(
                        DynamoDbParamBuilder.buildUpdateDocumentStatusParam(
                            DOCUMENT_STATUS.LOCKED,
                            DOCUMENT_STATUS.PENDING_DELETE,
                            id,
                            vid,
                            resourceType,
                            tenantId,
                        ),
                    );
                    newBundleEntryResponses.push({
                        id,
                        vid: vid.toString(),
                        operation: request.operation,
                        lastModified: new Date().toISOString(),
                        resource: {},
                        resourceType: request.resourceType,
                    });
                    break;
                }
                case 'read': {
                    // Read the latest version with documentStatus = "LOCKED"
                    const { tenantId } = request;
                    const vid = idToVersionId[request.id];
                    const id = DynamoDbUtil.buildItemId(request.id, tenantId);
                    readRequests.push({
                        Get: {
                            TableName: RESOURCE_TABLE,
                            Key: DynamoDBConverter.marshall({
                                id: buildHashKey(id, tenantId),
                                vid,
                            }),
                        },
                    });
                    newBundleEntryResponses.push({
                        id,
                        vid: vid.toString(),
                        operation: request.operation,
                        lastModified: '',
                        resource: {},
                        resourceType: request.resourceType,
                    });
                    break;
                }
                default: {
                    break;
                }
            }
        });

        return {
            deleteRequests,
            createRequests,
            updateRequests,
            readRequests,
            newLocks,
            newStagingResponses: newBundleEntryResponses,
        };
    }

<<<<<<< HEAD
    static generateRollbackRequests(bundleEntryResponses: BatchReadWriteResponse[]) {
        let itemsToRemoveFromLock: { id: string; vid: string; resourceType: string; tenantId?: string }[] = [];
=======
    static generateRollbackRequests(bundleEntryResponses: BatchReadWriteResponse[], tenantId?: string) {
        let itemsToRemoveFromLock: { id: string; vid: string; resourceType: string }[] = [];
>>>>>>> a6f8a52d
        let transactionRequests: any = [];
        bundleEntryResponses.forEach((stagingResponse) => {
            switch (stagingResponse.operation) {
                case 'create':
                case 'update': {
                    /*
                        DELETE latest record
                        and remove lock entry from lockedItems
                     */
<<<<<<< HEAD
                    const {
                        transactionRequest,
                        itemToRemoveFromLock,
                    } = this.generateDeleteLatestRecordAndItemToRemoveFromLock(
                        stagingResponse.resourceType,
                        stagingResponse.id,
                        stagingResponse.vid,
                        stagingResponse.tenantId,
                    );
=======
                    const { transactionRequest, itemToRemoveFromLock } =
                        this.generateDeleteLatestRecordAndItemToRemoveFromLock(
                            stagingResponse.resourceType,
                            stagingResponse.id,
                            stagingResponse.vid,
                            tenantId,
                        );
>>>>>>> a6f8a52d
                    transactionRequests = transactionRequests.concat(transactionRequest);
                    itemsToRemoveFromLock = itemsToRemoveFromLock.concat(itemToRemoveFromLock);
                    break;
                }
                default: {
                    // For READ and DELETE we don't need to delete anything, because no new records were made for those
                    // requests
                    break;
                }
            }
        });

        return { transactionRequests, itemsToRemoveFromLock };
    }

    private static generateDeleteLatestRecordAndItemToRemoveFromLock(
        resourceType: string,
        id: string,
        vid: string,
        tenantId?: string,
    ) {
        const transactionRequest = DynamoDbParamBuilder.buildDeleteParam(id, parseInt(vid, 10), tenantId);
        const itemToRemoveFromLock = {
            id,
            vid,
            tenantId,
            resourceType,
        };

        return { transactionRequest, itemToRemoveFromLock };
    }

    static populateBundleEntryResponseWithReadResult(bundleEntryResponses: BatchReadWriteResponse[], readResult: any) {
        let index = 0;
        const updatedStagingResponses = bundleEntryResponses;
        for (let i = 0; i < bundleEntryResponses.length; i += 1) {
            const stagingResponse = bundleEntryResponses[i];
            // The first readResult will be the response to the first READ stagingResponse
            if (stagingResponse.operation === 'read') {
                let item = readResult?.Responses[index]?.Item;
                if (item === undefined) {
                    throw new Error('Failed to fulfill all READ requests');
                }
                item = DynamoDBConverter.unmarshall(item);
                item = DynamoDbUtil.cleanItem(item);

                stagingResponse.resource = item;
                stagingResponse.lastModified = item?.meta?.lastUpdated ? item.meta.lastUpdated : '';
                updatedStagingResponses[i] = stagingResponse;
                index += 1;
            }
        }
        return updatedStagingResponses;
    }

    private static addStagingResponseAndItemsLocked(operation: TypeOperation, resource: any, tenantId?: string) {
        const stagingResponse: BatchReadWriteResponse = {
            id: resource.id,
            vid: resource.meta.versionId,
            operation,
            lastModified: resource.meta.lastUpdated,
            resourceType: resource.resourceType,
            tenantId,
            resource,
        };
        const itemLocked: ItemRequest = {
            id: resource.id,
            vid: parseInt(resource.meta.versionId, 10),
            tenantId,
            resourceType: resource.resourceType,
            operation,
        };
        if (operation === 'update') {
            itemLocked.isOriginalUpdateItem = false;
        }

        return { stagingResponse, itemLocked };
    }
}<|MERGE_RESOLUTION|>--- conflicted
+++ resolved
@@ -18,7 +18,6 @@
 export interface ItemRequest {
     id: string;
     vid?: number;
-    tenantId?: string;
     resourceType: string;
     operation: TypeOperation | SystemOperation;
     isOriginalUpdateItem?: boolean;
@@ -53,11 +52,7 @@
                         id,
                         vid,
                         DOCUMENT_STATUS.PENDING,
-<<<<<<< HEAD
-                        request.tenantId,
-=======
                         tenantId,
->>>>>>> a6f8a52d
                     );
 
                     createRequests.push({
@@ -66,15 +61,11 @@
                             Item: DynamoDBConverter.marshall(Item),
                         },
                     });
-                    const { stagingResponse, itemLocked } = this.addStagingResponseAndItemsLocked(
-                        request.operation,
-                        {
-                            ...request.resource,
-                            meta: { ...Item.meta },
-                            id,
-                        },
-                        request.tenantId,
-                    );
+                    const { stagingResponse, itemLocked } = this.addStagingResponseAndItemsLocked(request.operation, {
+                        ...request.resource,
+                        meta: { ...Item.meta },
+                        id,
+                    });
                     newBundleEntryResponses = newBundleEntryResponses.concat(stagingResponse);
                     newLocks = newLocks.concat(itemLocked);
                     break;
@@ -96,11 +87,7 @@
                         id,
                         vid,
                         DOCUMENT_STATUS.PENDING,
-<<<<<<< HEAD
-                        request.tenantId,
-=======
                         tenantId,
->>>>>>> a6f8a52d
                     );
 
                     updateRequests.push({
@@ -110,22 +97,18 @@
                         },
                     });
 
-                    const { stagingResponse, itemLocked } = this.addStagingResponseAndItemsLocked(
-                        request.operation,
-                        {
-                            ...request.resource,
-                            meta: { ...Item.meta },
-                            id,
-                        },
-                        request.tenantId,
-                    );
+                    const { stagingResponse, itemLocked } = this.addStagingResponseAndItemsLocked(request.operation, {
+                        ...request.resource,
+                        meta: { ...Item.meta },
+                        id,
+                    });
                     newBundleEntryResponses = newBundleEntryResponses.concat(stagingResponse);
                     newLocks = newLocks.concat(itemLocked);
                     break;
                 }
                 case 'delete': {
                     // Mark documentStatus as PENDING_DELETE
-                    const { id, resourceType, tenantId } = request;
+                    const { id, resourceType } = request;
                     const vid = idToVersionId[id];
                     deleteRequests.push(
                         DynamoDbParamBuilder.buildUpdateDocumentStatusParam(
@@ -149,9 +132,8 @@
                 }
                 case 'read': {
                     // Read the latest version with documentStatus = "LOCKED"
-                    const { tenantId } = request;
-                    const vid = idToVersionId[request.id];
-                    const id = DynamoDbUtil.buildItemId(request.id, tenantId);
+                    const { id } = request;
+                    const vid = idToVersionId[id];
                     readRequests.push({
                         Get: {
                             TableName: RESOURCE_TABLE,
@@ -187,13 +169,8 @@
         };
     }
 
-<<<<<<< HEAD
-    static generateRollbackRequests(bundleEntryResponses: BatchReadWriteResponse[]) {
-        let itemsToRemoveFromLock: { id: string; vid: string; resourceType: string; tenantId?: string }[] = [];
-=======
     static generateRollbackRequests(bundleEntryResponses: BatchReadWriteResponse[], tenantId?: string) {
         let itemsToRemoveFromLock: { id: string; vid: string; resourceType: string }[] = [];
->>>>>>> a6f8a52d
         let transactionRequests: any = [];
         bundleEntryResponses.forEach((stagingResponse) => {
             switch (stagingResponse.operation) {
@@ -203,17 +180,6 @@
                         DELETE latest record
                         and remove lock entry from lockedItems
                      */
-<<<<<<< HEAD
-                    const {
-                        transactionRequest,
-                        itemToRemoveFromLock,
-                    } = this.generateDeleteLatestRecordAndItemToRemoveFromLock(
-                        stagingResponse.resourceType,
-                        stagingResponse.id,
-                        stagingResponse.vid,
-                        stagingResponse.tenantId,
-                    );
-=======
                     const { transactionRequest, itemToRemoveFromLock } =
                         this.generateDeleteLatestRecordAndItemToRemoveFromLock(
                             stagingResponse.resourceType,
@@ -221,7 +187,6 @@
                             stagingResponse.vid,
                             tenantId,
                         );
->>>>>>> a6f8a52d
                     transactionRequests = transactionRequests.concat(transactionRequest);
                     itemsToRemoveFromLock = itemsToRemoveFromLock.concat(itemToRemoveFromLock);
                     break;
@@ -277,20 +242,18 @@
         return updatedStagingResponses;
     }
 
-    private static addStagingResponseAndItemsLocked(operation: TypeOperation, resource: any, tenantId?: string) {
+    private static addStagingResponseAndItemsLocked(operation: TypeOperation, resource: any) {
         const stagingResponse: BatchReadWriteResponse = {
             id: resource.id,
             vid: resource.meta.versionId,
             operation,
             lastModified: resource.meta.lastUpdated,
             resourceType: resource.resourceType,
-            tenantId,
             resource,
         };
         const itemLocked: ItemRequest = {
             id: resource.id,
             vid: parseInt(resource.meta.versionId, 10),
-            tenantId,
             resourceType: resource.resourceType,
             operation,
         };
