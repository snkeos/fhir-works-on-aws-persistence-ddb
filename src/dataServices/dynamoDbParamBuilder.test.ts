--- conflicted
+++ resolved
@@ -1,333 +1,3 @@
-<<<<<<< HEAD
-/*
- *  Copyright Amazon.com, Inc. or its affiliates. All Rights Reserved.
- *  SPDX-License-Identifier: Apache-2.0
- */
-
-import { cloneDeep } from 'lodash';
-import DynamoDbParamBuilder from './dynamoDbParamBuilder';
-import DOCUMENT_STATUS from './documentStatus';
-import { timeFromEpochInMsRegExp, utcTimeRegExp } from '../../testUtilities/regExpressions';
-
-describe('buildUpdateDocumentStatusParam', () => {
-    const resourceType = 'Patient';
-    test('Update status correctly when there is a requirement for what the old status needs to be', () => {
-        const id = '8cafa46d-08b4-4ee4-b51b-803e20ae8126';
-        const vid = 1;
-
-        // Check that the old status is AVAILABLE before changing it to LOCK
-        const actualParam = DynamoDbParamBuilder.buildUpdateDocumentStatusParam(
-            DOCUMENT_STATUS.AVAILABLE,
-            DOCUMENT_STATUS.LOCKED,
-            id,
-            vid,
-            resourceType,
-        );
-
-        const expectedParam = {
-            Update: {
-                TableName: '',
-                Key: {
-                    id: {
-                        S: id,
-                    },
-                    vid: {
-                        N: vid.toString(),
-                    },
-                },
-                UpdateExpression: 'set documentStatus = :newStatus, lockEndTs = :futureEndTs',
-                ExpressionAttributeValues: {
-                    ':newStatus': {
-                        S: 'LOCKED',
-                    },
-                    ':oldStatus': {
-                        S: 'AVAILABLE',
-                    },
-                    ':pendingDeleteStatus': {
-                        S: 'PENDING_DELETE',
-                    },
-                    ':pendingStatus': {
-                        S: 'PENDING',
-                    },
-                    ':resourceType': {
-                        S: 'Patient',
-                    },
-                    ':lockStatus': {
-                        S: 'LOCKED',
-                    },
-                    ':currentTs': {
-                        N: expect.stringMatching(timeFromEpochInMsRegExp),
-                    },
-                    ':futureEndTs': {
-                        N: expect.stringMatching(timeFromEpochInMsRegExp),
-                    },
-                },
-                ConditionExpression:
-                    'resourceType = :resourceType AND (documentStatus = :oldStatus OR (lockEndTs < :currentTs AND (documentStatus = :lockStatus OR documentStatus = :pendingStatus OR documentStatus = :pendingDeleteStatus)))',
-            },
-        };
-
-        const futureTs = Number(actualParam.Update.ExpressionAttributeValues[':futureEndTs'].N);
-        const currentTs = Number(actualParam.Update.ExpressionAttributeValues[':currentTs'].N);
-
-        expect(futureTs).toEqual(currentTs + DynamoDbParamBuilder.LOCK_DURATION_IN_MS);
-        expect(actualParam).toEqual(expectedParam);
-    });
-
-    const getExpectedParamForUpdateWithoutOldStatus = (documentStatus: DOCUMENT_STATUS, id: string, vid: number) => {
-        return {
-            Update: {
-                TableName: '',
-                Key: {
-                    id: {
-                        S: id,
-                    },
-                    vid: {
-                        N: vid.toString(),
-                    },
-                },
-                UpdateExpression: 'set documentStatus = :newStatus, lockEndTs = :futureEndTs',
-                ConditionExpression: 'resourceType = :resourceType',
-                ExpressionAttributeValues: {
-                    ':newStatus': {
-                        S: documentStatus,
-                    },
-                    ':futureEndTs': {
-                        N: expect.stringMatching(timeFromEpochInMsRegExp),
-                    },
-                    ':resourceType': {
-                        S: 'Patient',
-                    },
-                },
-            },
-        };
-    };
-    const wiggleRoomInMs = 1 * 300;
-
-    test('When a document is being locked, lockEndTs should have a timestamp that expires in the future', () => {
-        const id = '8cafa46d-08b4-4ee4-b51b-803e20ae8126';
-        const vid = 1;
-        const actualParam = DynamoDbParamBuilder.buildUpdateDocumentStatusParam(
-            null,
-            DOCUMENT_STATUS.LOCKED,
-            id,
-            vid,
-            resourceType,
-        );
-
-        const futureTs = Number(actualParam.Update.ExpressionAttributeValues[':futureEndTs'].N);
-        // We have to generate the current time, because when there is no requirement for an oldStatus, the expected param doesn't
-        // have a currentTs value as part of the query
-        const currentTs = Date.now();
-
-        // Future timeStamp should be approximately DynamoDbParamBuilder.LOCK_DURATION_IN_MS time from now
-        expect(futureTs).toBeLessThanOrEqual(currentTs + DynamoDbParamBuilder.LOCK_DURATION_IN_MS + wiggleRoomInMs);
-        expect(futureTs).toBeGreaterThanOrEqual(currentTs + DynamoDbParamBuilder.LOCK_DURATION_IN_MS - wiggleRoomInMs);
-
-        expect(actualParam).toEqual(getExpectedParamForUpdateWithoutOldStatus(DOCUMENT_STATUS.LOCKED, id, vid));
-    });
-
-    test('Update status correctly when there is NO requirement for what the old status needs to be', () => {
-        const id = '8cafa46d-08b4-4ee4-b51b-803e20ae8126';
-        const vid = 1;
-        // Check the status to be AVAILABLE no matter what the previous status was
-        const actualParam = DynamoDbParamBuilder.buildUpdateDocumentStatusParam(
-            null,
-            DOCUMENT_STATUS.AVAILABLE,
-            id,
-            vid,
-            resourceType,
-        );
-
-        const futureTs = Number(actualParam.Update.ExpressionAttributeValues[':futureEndTs'].N);
-        // We have to generate the current time, because when there is no requirement for an oldStatus, the expected param doesn't
-        // have a currentTs value as part of the query
-        const currentTs = Date.now();
-        // FutureTs should be approximately now
-        expect(futureTs).toBeLessThanOrEqual(currentTs + wiggleRoomInMs);
-        expect(futureTs).toBeGreaterThanOrEqual(currentTs - wiggleRoomInMs);
-        expect(actualParam).toEqual(getExpectedParamForUpdateWithoutOldStatus(DOCUMENT_STATUS.AVAILABLE, id, vid));
-    });
-});
-
-describe('buildPutAvailableItemParam', () => {
-    const id = '8cafa46d-08b4-4ee4-b51b-803e20ae8126';
-    const tenantId = '111111-aaaa-2222-bbb-33333344444';
-    const vid = 1;
-    const item = {
-        resourceType: 'Patient',
-        id,
-        name: [
-            {
-                family: 'Jameson',
-                given: ['Matt'],
-            },
-        ],
-        gender: 'male',
-        meta: {
-            lastUpdated: '2020-03-26T15:46:55.848Z',
-            versionId: vid.toString(),
-        },
-    };
-    const expectedParams: any = {
-        TableName: '',
-        Item: {
-            _references: {
-                L: [],
-            },
-            resourceType: {
-                S: 'Patient',
-            },
-            id: {
-                S: id,
-            },
-            vid: {
-                N: vid.toString(),
-            },
-            name: {
-                L: [
-                    {
-                        M: {
-                            family: {
-                                S: 'Jameson',
-                            },
-                            given: {
-                                L: [
-                                    {
-                                        S: 'Matt',
-                                    },
-                                ],
-                            },
-                        },
-                    },
-                ],
-            },
-            gender: {
-                S: 'male',
-            },
-            meta: {
-                M: {
-                    lastUpdated: {
-                        S: expect.stringMatching(utcTimeRegExp),
-                    },
-                    versionId: {
-                        S: '1',
-                    },
-                },
-            },
-            documentStatus: {
-                S: 'AVAILABLE',
-            },
-            lockEndTs: {
-                N: expect.stringMatching(timeFromEpochInMsRegExp),
-            },
-        },
-        ConditionExpression: 'attribute_not_exists(id)',
-    };
-
-    test('Param has the fields documentStatus, lockEndTs, and references', () => {
-        const actualParams = DynamoDbParamBuilder.buildPutAvailableItemParam(item, id, vid);
-        expect(actualParams).toEqual(expectedParams);
-    });
-
-    test('Allow overwriting a resource', () => {
-        const actualParams = DynamoDbParamBuilder.buildPutAvailableItemParam(item, id, vid, true);
-        const clonedExpectedParams = cloneDeep(expectedParams);
-        delete clonedExpectedParams.ConditionExpression;
-
-        expect(actualParams).toEqual(clonedExpectedParams);
-    });
-
-    const tenantIdExpectedParams = cloneDeep(expectedParams);
-    tenantIdExpectedParams.Item.id = {
-        S: id + tenantId,
-    };
-    tenantIdExpectedParams.Item.tenantId = {
-        S: tenantId,
-    };
-
-    test('With tenantId: Param has the fields documentStatus, lockEndTs, and references', () => {
-        const actualParams = DynamoDbParamBuilder.buildPutAvailableItemParam(item, id, vid, false, tenantId);
-        expect(actualParams).toEqual(tenantIdExpectedParams);
-    });
-
-    test('With tenantId: Allow overwriting a resource', () => {
-        const actualParams = DynamoDbParamBuilder.buildPutAvailableItemParam(item, id, vid, true, tenantId);
-
-        const clonedExpectedParams = cloneDeep(tenantIdExpectedParams);
-        delete clonedExpectedParams.ConditionExpression;
-
-        expect(actualParams).toEqual(clonedExpectedParams);
-    });
-});
-
-describe('buildGetResourcesQueryParam', () => {
-    const id = '8cafa46d-08b4-4ee4-b51b-803e20ae8126';
-    const tenantId = '111111-aaaa-2222-bbb-33333344444';
-
-    const expectedParam = {
-        TableName: '',
-        ScanIndexForward: false,
-        Limit: 2,
-        FilterExpression: '#r = :resourceType',
-        KeyConditionExpression: 'id = :hkey',
-        ExpressionAttributeNames: { '#r': 'resourceType' },
-        ExpressionAttributeValues: {
-            ':hkey': { S: '8cafa46d-08b4-4ee4-b51b-803e20ae8126' },
-            ':resourceType': { S: 'Patient' },
-        },
-    };
-    test('Param without projection expression', () => {
-        const actualParam = DynamoDbParamBuilder.buildGetResourcesQueryParam(id, 'Patient', 2);
-        expect(actualParam).toEqual(expectedParam);
-    });
-
-    test('Param with projection expression', () => {
-        const projectionExpression = 'id, resourceType, name';
-        const actualParam = DynamoDbParamBuilder.buildGetResourcesQueryParam(id, 'Patient', 2, projectionExpression);
-
-        const clonedExpectedParam: any = cloneDeep(expectedParam);
-        clonedExpectedParam.ProjectionExpression = projectionExpression;
-
-        expect(actualParam).toEqual(clonedExpectedParam);
-    });
-
-    const tenantIdExpectedParam = {
-        TableName: '',
-        ScanIndexForward: false,
-        Limit: 2,
-        FilterExpression: '#r = :resourceType and #t = :tenantId',
-        KeyConditionExpression: 'id = :hkey',
-        ExpressionAttributeNames: { '#r': 'resourceType', '#t': 'tenantId' },
-        ExpressionAttributeValues: {
-            ':hkey': { S: '8cafa46d-08b4-4ee4-b51b-803e20ae8126111111-aaaa-2222-bbb-33333344444' },
-            ':resourceType': { S: 'Patient' },
-            ':tenantId': { S: '111111-aaaa-2222-bbb-33333344444' },
-        },
-    };
-
-    test('With tenanId: Param without projection expression', () => {
-        const actualParam = DynamoDbParamBuilder.buildGetResourcesQueryParam(id, 'Patient', 2, undefined, tenantId);
-        expect(actualParam).toEqual(tenantIdExpectedParam);
-    });
-
-    test('With tenanId: Param with projection expression', () => {
-        const projectionExpression = 'id, resourceType, name';
-        const actualParam = DynamoDbParamBuilder.buildGetResourcesQueryParam(
-            id,
-            'Patient',
-            2,
-            projectionExpression,
-            tenantId,
-        );
-
-        const clonedExpectedParam: any = cloneDeep(tenantIdExpectedParam);
-        clonedExpectedParam.ProjectionExpression = projectionExpression;
-
-        expect(actualParam).toEqual(clonedExpectedParam);
-    });
-});
-=======
 /*
  *  Copyright Amazon.com, Inc. or its affiliates. All Rights Reserved.
  *  SPDX-License-Identifier: Apache-2.0
@@ -774,5 +444,4 @@
 
         expect(actualParam).toEqual(clonedExpectedParam);
     });
-});
->>>>>>> a6f8a52d
+});